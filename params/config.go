--- conflicted
+++ resolved
@@ -25,19 +25,11 @@
 
 // Genesis hashes to enforce below configs on.
 var (
-<<<<<<< HEAD
 	MainnetGenesisHash      = common.HexToHash("0xd4e56740f876aef8c010b86a40d5f56745a118d0906a34e69aec8c0db1cb8fa3")
-	RopstenGenesisHash      = common.HexToHash("0x41941023680923e0fe4d74a34bdac8141f2540e3ae90623718e47d66d1ca4a2d")
 	SepoliaGenesisHash      = common.HexToHash("0x25a5cc106eea7138acab33231d7160d69cb777ee0c2c553fcddf5138993e6dd9")
-	RinkebyGenesisHash      = common.HexToHash("0x6341fd3daf94b748c72ced5a5b26028f2474f5f00d824504e4fa37a75767e177")
 	GoerliGenesisHash       = common.HexToHash("0xbf7e331f7f7c1dd2e05159666b3bf8bc7a8a3a9eb1d518969eab529dd9b88c1a")
 	OasysMainnetGenesisHash = common.HexToHash("0x7027e4041ce0185f45aab280b852d49193f5adb0f728a0cb3846a9c9bbf4b7fe")
 	OasysTestnetGenesisHash = common.HexToHash("0xb11d2e6372646124ff853037eb8e93e84a0cc8503e6c505264eade54b8ef281d")
-=======
-	MainnetGenesisHash = common.HexToHash("0xd4e56740f876aef8c010b86a40d5f56745a118d0906a34e69aec8c0db1cb8fa3")
-	SepoliaGenesisHash = common.HexToHash("0x25a5cc106eea7138acab33231d7160d69cb777ee0c2c553fcddf5138993e6dd9")
-	GoerliGenesisHash  = common.HexToHash("0xbf7e331f7f7c1dd2e05159666b3bf8bc7a8a3a9eb1d518969eab529dd9b88c1a")
->>>>>>> bed84606
 )
 
 func newUint64(val uint64) *uint64 { return &val }
@@ -115,28 +107,6 @@
 			Epoch:  30000,
 		},
 	}
-<<<<<<< HEAD
-
-	// GoerliTrustedCheckpoint contains the light client trusted checkpoint for the Görli test network.
-	GoerliTrustedCheckpoint = &TrustedCheckpoint{
-		SectionIndex: 176,
-		SectionHead:  common.HexToHash("0x2de018858528434f93adb40b1f03f2304a86d31b4ef2b1f930da0134f5c32427"),
-		CHTRoot:      common.HexToHash("0x8c17e497d38088321c147abe4acbdfb3c0cab7d7a2b97e07404540f04d12747e"),
-		BloomRoot:    common.HexToHash("0x02a41b6606bd3f741bd6ae88792d75b1ad8cf0ea5e28fbaa03bc8b95cbd20034"),
-	}
-
-	// GoerliCheckpointOracle contains a set of configs for the Goerli test network oracle.
-	GoerliCheckpointOracle = &CheckpointOracleConfig{
-		Address: common.HexToAddress("0x18CA0E045F0D772a851BC7e48357Bcaab0a0795D"),
-		Signers: []common.Address{
-			common.HexToAddress("0x4769bcaD07e3b938B7f43EB7D278Bc7Cb9efFb38"), // Peter
-			common.HexToAddress("0x78d1aD571A1A09D60D9BBf25894b44e4C8859595"), // Martin
-			common.HexToAddress("0x286834935f4A8Cfb4FF4C77D5770C2775aE2b0E7"), // Zsolt
-			common.HexToAddress("0xb86e2B0Ab5A4B1373e40c51A7C712c70Ba2f9f8E"), // Gary
-			common.HexToAddress("0x0DF8fa387C602AE62559cC4aFa4972A7045d6707"), // Guillaume
-		},
-		Threshold: 2,
-	}
 
 	OasysMainnetChainConfig = &ChainConfig{
 		ChainID:             big.NewInt(248),
@@ -178,23 +148,6 @@
 		},
 	}
 
-	// AllEthashProtocolChanges contains every protocol change (EIPs) introduced
-	// and accepted by the Ethereum core developers into the Ethash consensus.
-	//
-	// This configuration is intentionally not using keyed fields to force anyone
-	// adding flags to the config to also have to set these fields.
-	AllEthashProtocolChanges = &ChainConfig{big.NewInt(1337), big.NewInt(0), nil, false, big.NewInt(0), common.Hash{}, big.NewInt(0), big.NewInt(0), big.NewInt(0), big.NewInt(0), big.NewInt(0), big.NewInt(0), big.NewInt(0), big.NewInt(0), big.NewInt(0), big.NewInt(0), nil, nil, new(EthashConfig), nil, nil}
-
-	// AllCliqueProtocolChanges contains every protocol change (EIPs) introduced
-	// and accepted by the Ethereum core developers into the Clique consensus.
-	//
-	// This configuration is intentionally not using keyed fields to force anyone
-	// adding flags to the config to also have to set these fields.
-	AllCliqueProtocolChanges = &ChainConfig{big.NewInt(1337), big.NewInt(0), nil, false, big.NewInt(0), common.Hash{}, big.NewInt(0), big.NewInt(0), big.NewInt(0), big.NewInt(0), big.NewInt(0), big.NewInt(0), big.NewInt(0), big.NewInt(0), big.NewInt(0), nil, nil, nil, nil, &CliqueConfig{Period: 0, Epoch: 30000}, nil}
-
-	TestChainConfig = &ChainConfig{big.NewInt(1), big.NewInt(0), nil, false, big.NewInt(0), common.Hash{}, big.NewInt(0), big.NewInt(0), big.NewInt(0), big.NewInt(0), big.NewInt(0), big.NewInt(0), big.NewInt(0), big.NewInt(0), big.NewInt(0), big.NewInt(0), nil, nil, new(EthashConfig), nil, nil}
-	TestRules       = TestChainConfig.Rules(new(big.Int), false)
-=======
 	// AllEthashProtocolChanges contains every protocol change (EIPs) introduced
 	// and accepted by the Ethereum core developers into the Ethash consensus.
 	AllEthashProtocolChanges = &ChainConfig{
@@ -223,6 +176,7 @@
 		TerminalTotalDifficultyPassed: true,
 		Ethash:                        new(EthashConfig),
 		Clique:                        nil,
+		Oasys:                         nil,
 	}
 
 	AllDevChainProtocolChanges = &ChainConfig{
@@ -274,6 +228,7 @@
 		TerminalTotalDifficultyPassed: false,
 		Ethash:                        nil,
 		Clique:                        &CliqueConfig{Period: 0, Epoch: 30000},
+		Oasys:                         nil,
 	}
 
 	// TestChainConfig contains every protocol change (EIPs) introduced
@@ -304,6 +259,7 @@
 		TerminalTotalDifficultyPassed: false,
 		Ethash:                        new(EthashConfig),
 		Clique:                        nil,
+		Oasys:                         nil,
 	}
 
 	// NonActivatedConfig defines the chain configuration without activating
@@ -336,7 +292,6 @@
 		Clique:                        nil,
 	}
 	TestRules = TestChainConfig.Rules(new(big.Int), false, 0)
->>>>>>> bed84606
 )
 
 // NetworkNames are user friendly names to use in the chain spec banner.
@@ -392,15 +347,10 @@
 	TerminalTotalDifficultyPassed bool `json:"terminalTotalDifficultyPassed,omitempty"`
 
 	// Various consensus engines
-<<<<<<< HEAD
-	Ethash *EthashConfig `json:"ethash,omitempty"`
-	Clique *CliqueConfig `json:"clique,omitempty"`
-	Oasys  *OasysConfig  `json:"oasys,omitempty"`
-=======
 	Ethash    *EthashConfig `json:"ethash,omitempty"`
 	Clique    *CliqueConfig `json:"clique,omitempty"`
+	Oasys     *OasysConfig  `json:"oasys,omitempty"`
 	IsDevMode bool          `json:"isDev,omitempty"`
->>>>>>> bed84606
 }
 
 // EthashConfig is the consensus engine configs for proof-of-work based sealing.
@@ -422,7 +372,6 @@
 	return "clique"
 }
 
-<<<<<<< HEAD
 // OasysConfig is the consensus engine configs for proof-of-stake based sealing.
 type OasysConfig struct {
 	Period uint64 `json:"period"` // Number of seconds between blocks to enforce
@@ -434,10 +383,6 @@
 	return "oasys"
 }
 
-// String implements the fmt.Stringer interface.
-func (c *ChainConfig) String() string {
-	var engine interface{}
-=======
 // Description returns a human-readable description of ChainConfig.
 func (c *ChainConfig) Description() string {
 	var banner string
@@ -448,7 +393,6 @@
 		network = "unknown"
 	}
 	banner += fmt.Sprintf("Chain ID:  %v (%s)\n", c.ChainID, network)
->>>>>>> bed84606
 	switch {
 	case c.Ethash != nil:
 		if c.TerminalTotalDifficulty == nil {
@@ -459,35 +403,6 @@
 			banner += "Consensus: Beacon (proof-of-stake), merged from Ethash (proof-of-work)\n"
 		}
 	case c.Clique != nil:
-<<<<<<< HEAD
-		engine = c.Clique
-	case c.Oasys != nil:
-		engine = c.Oasys
-	default:
-		engine = "unknown"
-	}
-	return fmt.Sprintf("{ChainID: %v Homestead: %v DAO: %v DAOSupport: %v EIP150: %v EIP155: %v EIP158: %v Byzantium: %v Constantinople: %v Petersburg: %v Istanbul: %v, Muir Glacier: %v, Berlin: %v, London: %v, Arrow Glacier: %v, MergeFork: %v, OasysPublication: %v, OasysExtendDifficulty: %v, Engine: %v}",
-		c.ChainID,
-		c.HomesteadBlock,
-		c.DAOForkBlock,
-		c.DAOForkSupport,
-		c.EIP150Block,
-		c.EIP155Block,
-		c.EIP158Block,
-		c.ByzantiumBlock,
-		c.ConstantinopleBlock,
-		c.PetersburgBlock,
-		c.IstanbulBlock,
-		c.MuirGlacierBlock,
-		c.BerlinBlock,
-		c.LondonBlock,
-		c.ArrowGlacierBlock,
-		c.MergeForkBlock,
-		c.OasysPublicationBlock(),
-		c.OasysExtendDifficultyBlock(),
-		engine,
-	)
-=======
 		if c.TerminalTotalDifficulty == nil {
 			banner += "Consensus: Clique (proof-of-authority)\n"
 		} else if !c.TerminalTotalDifficultyPassed {
@@ -495,6 +410,8 @@
 		} else {
 			banner += "Consensus: Beacon (proof-of-stake), merged from Clique (proof-of-authority)\n"
 		}
+	case c.Oasys != nil:
+		banner += "Consensus: Oasys (proof-of-stake)\n"
 	default:
 		banner += "Consensus: unknown\n"
 	}
@@ -558,7 +475,6 @@
 		banner += fmt.Sprintf(" - Verkle:                      @%-10v\n", *c.VerkleTime)
 	}
 	return banner
->>>>>>> bed84606
 }
 
 // IsHomestead returns whether num is either equal to the homestead block or greater.
@@ -649,7 +565,7 @@
 
 // IsOasysPublication returns true if num is equal to or greater than the Oasys Publication fork block.
 func (c *ChainConfig) IsForkedOasysPublication(num *big.Int) bool {
-	return isForked(c.OasysPublicationBlock(), num)
+	return isBlockForked(c.OasysPublicationBlock(), num)
 }
 
 // OasysExtendDifficultyBlock returns the hard fork of Oasys.
@@ -668,7 +584,7 @@
 
 // IsForkedOasysExtendDifficulty returns true if num is equal to or greater than the Oasys fork block.
 func (c *ChainConfig) IsForkedOasysExtendDifficulty(num *big.Int) bool {
-	return isForked(c.OasysExtendDifficultyBlock(), num)
+	return isBlockForked(c.OasysExtendDifficultyBlock(), num)
 }
 
 // IsTerminalPoWBlock returns whether the given block is the last block of PoW stage.
