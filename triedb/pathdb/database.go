--- conflicted
+++ resolved
@@ -51,12 +51,12 @@
 	// support is 4GB, node will panic if batch size exceeds this limit.
 	MaxDirtyBufferSize = 256 * 1024 * 1024
 
-	// defaultDirtyBufferSize is the default memory allowance of node buffer
+	// defaultBufferSize is the default memory allowance of node buffer
 	// that aggregates the writes from above until it's flushed into the
 	// disk. It's meant to be used once the initial sync is finished.
 	// Do not increase the buffer size arbitrarily, otherwise the system
 	// pause time will increase when the database writes happen.
-	defaultDirtyBufferSize = 64 * 1024 * 1024
+	defaultBufferSize = 64 * 1024 * 1024
 
 	// DefaultBackgroundFlushInterval defines the default the wait interval
 	// that background node cache flush disk.
@@ -127,16 +127,6 @@
 
 // Config contains the settings for database.
 type Config struct {
-<<<<<<< HEAD
-	SyncFlush       bool   // Flag of trienodebuffer sync flush cache to disk
-	StateHistory    uint64 // Number of recent blocks to maintain state history for
-	CleanCacheSize  int    // Maximum memory allowance (in bytes) for caching clean nodes
-	WriteBufferSize int    // Maximum memory allowance (in bytes) for write buffer
-	ReadOnly        bool   // Flag whether the database is opened in read only mode.
-	NoTries         bool
-	JournalFilePath string
-	JournalFile     bool
-=======
 	StateHistory        uint64 // Number of recent blocks to maintain state history for
 	EnableStateIndexing bool   // Whether to enable state history indexing for external state access
 	TrieCleanSize       int    // Maximum memory allowance (in bytes) for caching clean trie nodes
@@ -148,7 +138,10 @@
 	SnapshotNoBuild   bool // Flag Whether the state generation is allowed
 	NoAsyncFlush      bool // Flag whether the background buffer flushing is allowed
 	NoAsyncGeneration bool // Flag whether the background generation is allowed
->>>>>>> 12b4131f
+
+	NoTries         bool
+	JournalFilePath string
+	JournalFile     bool
 }
 
 // sanitize checks the provided user configurations and changes anything that's
@@ -186,14 +179,9 @@
 // Defaults contains default settings for Ethereum mainnet.
 var Defaults = &Config{
 	StateHistory:    params.FullImmutabilityThreshold,
-<<<<<<< HEAD
-	CleanCacheSize:  defaultCleanSize,
-	WriteBufferSize: defaultDirtyBufferSize,
-=======
 	TrieCleanSize:   defaultTrieCleanSize,
 	StateCleanSize:  defaultStateCleanSize,
 	WriteBufferSize: defaultBufferSize,
->>>>>>> 12b4131f
 }
 
 // ReadOnly is the config in order to open database in read only mode.
@@ -525,12 +513,8 @@
 	// Drop the stale state journal in persistent database and
 	// reset the persistent state id back to zero.
 	batch := db.diskdb.NewBatch()
-<<<<<<< HEAD
 	db.DeleteTrieJournal(batch)
-=======
-	rawdb.DeleteTrieJournal(batch)
 	rawdb.DeleteSnapshotRoot(batch)
->>>>>>> 12b4131f
 	rawdb.WritePersistentStateID(batch, 0)
 	if err := batch.Write(); err != nil {
 		return err
@@ -549,13 +533,6 @@
 			return err
 		}
 	}
-<<<<<<< HEAD
-	// Re-construct a new disk layer backed by persistent state
-	// with **empty clean cache and node buffer**.
-	db.tree.reset(newDiskLayer(root, 0, db, nil, NewTrieNodeBuffer(db.config.SyncFlush, db.config.WriteBufferSize, nil, nil, 0)))
-
-=======
->>>>>>> 12b4131f
 	// Re-enable the database as the final step.
 	db.waitSync = false
 	rawdb.WriteSnapSyncStatusFlag(db.diskdb, rawdb.StateSyncFinished)
@@ -616,11 +593,7 @@
 		// disk layer won't be accessible from outside.
 		db.tree.init(dl)
 	}
-<<<<<<< HEAD
 	db.DeleteTrieJournal(db.diskdb)
-=======
-	rawdb.DeleteTrieJournal(db.diskdb)
->>>>>>> 12b4131f
 
 	// Explicitly sync the key-value store to ensure all recent writes are
 	// flushed to disk. This step is crucial to prevent a scenario where
