// Copyright 2023 The go-ethereum Authors
// This file is part of the go-ethereum library.
//
// The go-ethereum library is free software: you can redistribute it and/or modify
// it under the terms of the GNU Lesser General Public License as published by
// the Free Software Foundation, either version 3 of the License, or
// (at your option) any later version.
//
// The go-ethereum library is distributed in the hope that it will be useful,
// but WITHOUT ANY WARRANTY; without even the implied warranty of
// MERCHANTABILITY or FITNESS FOR A PARTICULAR PURPOSE. See the
// GNU Lesser General Public License for more details.
//
// You should have received a copy of the GNU Lesser General Public License
// along with the go-ethereum library. If not, see <http://www.gnu.org/licenses/>.

package pathdb

import (
	"errors"
	"fmt"
	"sync"

	"github.com/ethereum/go-ethereum/common"
	"github.com/ethereum/go-ethereum/log"
	"github.com/ethereum/go-ethereum/trie/trienode"
)

// layerTree is a group of state layers identified by the state root.
// This structure defines a few basic operations for manipulating
// state layers linked with each other in a tree structure. It's
// thread-safe to use. However, callers need to ensure the thread-safety
// of the referenced layer by themselves.
type layerTree struct {
	base   *diskLayer
	layers map[common.Hash]layer

	// descendants is a two-dimensional map where the keys represent
	// an ancestor state root, and the values are the state roots of
	// all its descendants.
	//
	// For example: r -> [c1, c2, ..., cn], where c1 through cn are
	// the descendants of state r.
	//
	// This map includes all the existing diff layers and the disk layer.
	descendants map[common.Hash]map[common.Hash]struct{}
	lookup      *lookup
	lock        sync.RWMutex
}

// newLayerTree constructs the layerTree with the given head layer.
func newLayerTree(head layer) *layerTree {
	tree := new(layerTree)
	tree.init(head)
	return tree
}

// init initializes the layerTree by the given head layer.
func (tree *layerTree) init(head layer) {
	tree.lock.Lock()
	defer tree.lock.Unlock()

<<<<<<< HEAD
	for _, ly := range tree.layers {
		if dl, ok := ly.(*diffLayer); ok {
			// Clean up the hash cache of difflayers due to reset.
			dl.cache.Remove(dl)
		}
	}

	var layers = make(map[common.Hash]layer)
	for head != nil {
		layers[head.rootHash()] = head
		if dl, ok := head.(*diffLayer); ok {
			// Add the hash cache of difflayers due to reset.
			dl.cache.Add(dl)
		}
		head = head.parentLayer()
=======
	current := head
	tree.layers = make(map[common.Hash]layer)
	tree.descendants = make(map[common.Hash]map[common.Hash]struct{})

	for {
		tree.layers[current.rootHash()] = current
		tree.fillAncestors(current)

		parent := current.parentLayer()
		if parent == nil {
			break
		}
		current = parent
>>>>>>> 12b4131f
	}
	tree.base = current.(*diskLayer) // panic if it's not a disk layer
	tree.lookup = newLookup(head, tree.isDescendant)
}

// get retrieves a layer belonging to the given state root.
func (tree *layerTree) get(root common.Hash) layer {
	tree.lock.RLock()
	defer tree.lock.RUnlock()

	return tree.layers[root]
}

// isDescendant returns whether the specified layer with given root is a
// descendant of a specific ancestor.
//
// This function assumes the read lock has been held.
func (tree *layerTree) isDescendant(root common.Hash, ancestor common.Hash) bool {
	subset := tree.descendants[ancestor]
	if subset == nil {
		return false
	}
	_, ok := subset[root]
	return ok
}

// fillAncestors identifies the ancestors of the given layer and populates the
// descendants set. The ancestors include the diff layers below the supplied
// layer and also the disk layer.
//
// This function assumes the write lock has been held.
func (tree *layerTree) fillAncestors(layer layer) {
	hash := layer.rootHash()
	for {
		parent := layer.parentLayer()
		if parent == nil {
			break
		}
		layer = parent

		phash := parent.rootHash()
		subset := tree.descendants[phash]
		if subset == nil {
			subset = make(map[common.Hash]struct{})
			tree.descendants[phash] = subset
		}
		subset[hash] = struct{}{}
	}
}

// forEach iterates the stored layers inside and applies the
// given callback on them.
func (tree *layerTree) forEach(onLayer func(layer)) {
	tree.lock.RLock()
	defer tree.lock.RUnlock()

	for _, layer := range tree.layers {
		onLayer(layer)
	}
}

// len returns the number of layers cached.
func (tree *layerTree) len() int {
	tree.lock.RLock()
	defer tree.lock.RUnlock()

	return len(tree.layers)
}

// add inserts a new layer into the tree if it can be linked to an existing old parent.
func (tree *layerTree) add(root common.Hash, parentRoot common.Hash, block uint64, nodes *trienode.MergedNodeSet, states *StateSetWithOrigin) error {
	// Reject noop updates to avoid self-loops. This is a special case that can
	// happen for clique networks and proof-of-stake networks where empty blocks
	// don't modify the state (0 block subsidy).
	//
	// Although we could silently ignore this internally, it should be the caller's
	// responsibility to avoid even attempting to insert such a layer.
	if root == parentRoot {
		return errors.New("layer cycle")
	}
	if tree.get(root) != nil {
		log.Info("Skip add repeated difflayer", "root", root.String(), "block_id", block)
		return nil
	}
	parent := tree.get(parentRoot)
	if parent == nil {
		return fmt.Errorf("triedb parent [%#x] layer missing", parentRoot)
	}
	l := parent.update(root, parent.stateID()+1, block, newNodeSet(nodes.Flatten()), states)

	// Before adding layertree, update the hash cache.
	l.cache.Add(l)

	tree.lock.Lock()
	defer tree.lock.Unlock()

	// Link the given layer into the layer set
	tree.layers[l.rootHash()] = l

	// Link the given layer into its ancestors (up to the current disk layer)
	tree.fillAncestors(l)

	// Link the given layer into the state mutation history
	tree.lookup.addLayer(l)
	return nil
}

// cap traverses downwards the diff tree until the number of allowed diff layers
// are crossed. All diffs beyond the permitted number are flattened downwards.
func (tree *layerTree) cap(root common.Hash, layers int) error {
	// Retrieve the head layer to cap from
	l := tree.get(root)
	if l == nil {
		return fmt.Errorf("triedb layer [%#x] missing", root)
	}
	diff, ok := l.(*diffLayer)
	if !ok {
		return fmt.Errorf("triedb layer [%#x] is disk layer", root)
	}
	tree.lock.Lock()
	defer tree.lock.Unlock()

	// If full commit was requested, flatten the diffs and merge onto disk
	if layers == 0 {
		base, err := diff.persist(true)
		if err != nil {
			return err
		}
<<<<<<< HEAD
		for _, ly := range tree.layers {
			if dl, ok := ly.(*diffLayer); ok {
				dl.cache.Remove(dl)
				log.Debug("Cleanup difflayer hash cache due to cap all", "diff_root", dl.root.String(), "diff_block_number", dl.block)
			}
		}
		// Replace the entire layer tree with the flat base
		tree.layers = map[common.Hash]layer{base.rootHash(): base}
		log.Debug("Cap all difflayers to disklayer", "disk_root", base.rootHash().String())
=======
		tree.base = base

		// Reset the layer tree with the single new disk layer
		tree.layers = map[common.Hash]layer{
			base.rootHash(): base,
		}
		// Resets the descendants map, since there's only a single disk layer
		// with no descendants.
		tree.descendants = make(map[common.Hash]map[common.Hash]struct{})
		tree.lookup = newLookup(base, tree.isDescendant)
>>>>>>> 12b4131f
		return nil
	}
	// Dive until we run out of layers or reach the persistent database
	for i := 0; i < layers-1; i++ {
		// If we still have diff layers below, continue down
		if parent, ok := diff.parentLayer().(*diffLayer); ok {
			diff = parent
		} else {
			// Diff stack too shallow, return without modifications
			return nil
		}
	}
	var persisted *diskLayer
	// We're out of layers, flatten anything below, stopping if it's the disk or if
	// the memory limit is not yet exceeded.
	var (
		err      error
		replaced layer
		newBase  *diskLayer
	)
	switch parent := diff.parentLayer().(type) {
	case *diskLayer:
		return nil

	case *diffLayer:
		// Hold the lock to prevent any read operations until the new
		// parent is linked correctly.
		diff.lock.Lock()

		// Hold the reference of the original layer being replaced
		replaced = parent

		// Replace the original parent layer with new disk layer. The procedure
		// can be illustrated as below:
		//
		// Before change:
		//     Chain:
		//        C1->C2->C3->C4 (HEAD)
		//          ->C2'->C3'->C4'
		//
		// After change:
		//     Chain:
		//        (a) C3->C4 (HEAD)
		//		  (b) C1->C2
		//		        ->C2'->C3'->C4'
		// The original C3 is replaced by the new base (with root C3)
		// Dangling layers in (b) will be removed later
		newBase, err = parent.persist(false)
		if err != nil {
			diff.lock.Unlock()
			return err
		}
		tree.layers[newBase.rootHash()] = newBase

		// Link the new parent and release the lock
		diff.parent = newBase
		diff.lock.Unlock()
		persisted = base.(*diskLayer)

	default:
		panic(fmt.Sprintf("unknown data layer in triedb: %T", parent))
	}
	// Remove any layer that is stale or links into a stale layer
	children := make(map[common.Hash][]common.Hash)
	for root, layer := range tree.layers {
		if dl, ok := layer.(*diffLayer); ok {
			parent := dl.parentLayer().rootHash()
			children[parent] = append(children[parent], root)
		}
	}
	clearDiff := func(layer layer) {
		diff, ok := layer.(*diffLayer)
		if !ok {
			return
		}
		tree.lookup.removeLayer(diff)
	}
	var remove func(root common.Hash)
	remove = func(root common.Hash) {
<<<<<<< HEAD
		if df, exist := tree.layers[root]; exist {
			if dl, ok := df.(*diffLayer); ok {
				// Clean up the hash cache of the child difflayer corresponding to the stale parent, include the re-org case.
				dl.cache.Remove(dl)
				log.Debug("Cleanup difflayer hash cache due to reorg", "diff_root", dl.root.String(), "diff_block_number", dl.block)
			}
		}
=======
		clearDiff(tree.layers[root])

		// Unlink the layer from the layer tree and cascade to its children
		delete(tree.descendants, root)
>>>>>>> 12b4131f
		delete(tree.layers, root)
		for _, child := range children[root] {
			remove(child)
		}
		delete(children, root)
	}
<<<<<<< HEAD
	for root, layer := range tree.layers {
		if dl, ok := layer.(*diskLayer); ok && dl.isStale() {
			remove(root)
			log.Debug("Remove stale the disklayer", "disk_root", dl.root.String())
		}
	}

	if persisted != nil {
		var updateOriginFunc func(root common.Hash)
		updateOriginFunc = func(root common.Hash) {
			if diff, ok := tree.layers[root].(*diffLayer); ok {
				diff.updateOriginDiskLayer(persisted)
			}
			for _, child := range children[root] {
				updateOriginFunc(child)
			}
		}
		updateOriginFunc(persisted.root)
	}

=======
	remove(tree.base.rootHash()) // remove the old/stale disk layer
	clearDiff(replaced)          // remove the lookup data of the stale parent being replaced
	tree.base = newBase          // update the base layer with newly constructed one
>>>>>>> 12b4131f
	return nil
}

// bottom returns the bottom-most disk layer in this tree.
func (tree *layerTree) bottom() *diskLayer {
	tree.lock.RLock()
	defer tree.lock.RUnlock()

	return tree.base
}

// lookupAccount returns the layer that is guaranteed to contain the account data
// corresponding to the specified state root being queried.
func (tree *layerTree) lookupAccount(accountHash common.Hash, state common.Hash) (layer, error) {
	// Hold the read lock to prevent the unexpected layer changes
	tree.lock.RLock()
	defer tree.lock.RUnlock()

	tip := tree.lookup.accountTip(accountHash, state, tree.base.root)
	if tip == (common.Hash{}) {
		return nil, fmt.Errorf("[%#x] %w", state, errSnapshotStale)
	}
	l := tree.layers[tip]
	if l == nil {
		return nil, fmt.Errorf("triedb layer [%#x] missing", tip)
	}
	return l, nil
}

// lookupStorage returns the layer that is guaranteed to contain the storage slot
// data corresponding to the specified state root being queried.
func (tree *layerTree) lookupStorage(accountHash common.Hash, slotHash common.Hash, state common.Hash) (layer, error) {
	// Hold the read lock to prevent the unexpected layer changes
	tree.lock.RLock()
	defer tree.lock.RUnlock()

	tip := tree.lookup.storageTip(accountHash, slotHash, state, tree.base.root)
	if tip == (common.Hash{}) {
		return nil, fmt.Errorf("[%#x] %w", state, errSnapshotStale)
	}
	l := tree.layers[tip]
	if l == nil {
		return nil, fmt.Errorf("triedb layer [%#x] missing", tip)
	}
<<<<<<< HEAD
	return current.(*diskLayer)
}

// front return the top non-fork difflayer/disklayer root hash for rewinding.
func (tree *layerTree) front() common.Hash {
	tree.lock.RLock()
	defer tree.lock.RUnlock()

	chain := make(map[common.Hash][]common.Hash)
	var base common.Hash
	for _, layer := range tree.layers {
		switch dl := layer.(type) {
		case *diskLayer:
			if dl.stale {
				log.Info("pathdb top disklayer is stale")
				return base
			}
			base = dl.rootHash()
		case *diffLayer:
			if _, ok := chain[dl.parentLayer().rootHash()]; !ok {
				chain[dl.parentLayer().rootHash()] = make([]common.Hash, 0)
			}
			chain[dl.parentLayer().rootHash()] = append(chain[dl.parentLayer().rootHash()], dl.rootHash())
		default:
			log.Crit("unsupported layer type")
		}
	}
	if (base == common.Hash{}) {
		log.Info("pathdb top difflayer is empty")
		return base
	}
	parent := base
	for {
		children, ok := chain[parent]
		if !ok {
			log.Info("pathdb top difflayer", "root", parent)
			return parent
		}
		if len(children) != 1 {
			log.Info("pathdb top difflayer is forked", "common ancestor root", parent)
			return parent
		}
		parent = children[0]
	}
=======
	return l, nil
>>>>>>> 12b4131f
}<|MERGE_RESOLUTION|>--- conflicted
+++ resolved
@@ -60,23 +60,6 @@
 	tree.lock.Lock()
 	defer tree.lock.Unlock()
 
-<<<<<<< HEAD
-	for _, ly := range tree.layers {
-		if dl, ok := ly.(*diffLayer); ok {
-			// Clean up the hash cache of difflayers due to reset.
-			dl.cache.Remove(dl)
-		}
-	}
-
-	var layers = make(map[common.Hash]layer)
-	for head != nil {
-		layers[head.rootHash()] = head
-		if dl, ok := head.(*diffLayer); ok {
-			// Add the hash cache of difflayers due to reset.
-			dl.cache.Add(dl)
-		}
-		head = head.parentLayer()
-=======
 	current := head
 	tree.layers = make(map[common.Hash]layer)
 	tree.descendants = make(map[common.Hash]map[common.Hash]struct{})
@@ -90,7 +73,6 @@
 			break
 		}
 		current = parent
->>>>>>> 12b4131f
 	}
 	tree.base = current.(*diskLayer) // panic if it's not a disk layer
 	tree.lookup = newLookup(head, tree.isDescendant)
@@ -219,17 +201,6 @@
 		if err != nil {
 			return err
 		}
-<<<<<<< HEAD
-		for _, ly := range tree.layers {
-			if dl, ok := ly.(*diffLayer); ok {
-				dl.cache.Remove(dl)
-				log.Debug("Cleanup difflayer hash cache due to cap all", "diff_root", dl.root.String(), "diff_block_number", dl.block)
-			}
-		}
-		// Replace the entire layer tree with the flat base
-		tree.layers = map[common.Hash]layer{base.rootHash(): base}
-		log.Debug("Cap all difflayers to disklayer", "disk_root", base.rootHash().String())
-=======
 		tree.base = base
 
 		// Reset the layer tree with the single new disk layer
@@ -240,7 +211,6 @@
 		// with no descendants.
 		tree.descendants = make(map[common.Hash]map[common.Hash]struct{})
 		tree.lookup = newLookup(base, tree.isDescendant)
->>>>>>> 12b4131f
 		return nil
 	}
 	// Dive until we run out of layers or reach the persistent database
@@ -253,7 +223,6 @@
 			return nil
 		}
 	}
-	var persisted *diskLayer
 	// We're out of layers, flatten anything below, stopping if it's the disk or if
 	// the memory limit is not yet exceeded.
 	var (
@@ -298,7 +267,6 @@
 		// Link the new parent and release the lock
 		diff.parent = newBase
 		diff.lock.Unlock()
-		persisted = base.(*diskLayer)
 
 	default:
 		panic(fmt.Sprintf("unknown data layer in triedb: %T", parent))
@@ -320,52 +288,19 @@
 	}
 	var remove func(root common.Hash)
 	remove = func(root common.Hash) {
-<<<<<<< HEAD
-		if df, exist := tree.layers[root]; exist {
-			if dl, ok := df.(*diffLayer); ok {
-				// Clean up the hash cache of the child difflayer corresponding to the stale parent, include the re-org case.
-				dl.cache.Remove(dl)
-				log.Debug("Cleanup difflayer hash cache due to reorg", "diff_root", dl.root.String(), "diff_block_number", dl.block)
-			}
-		}
-=======
 		clearDiff(tree.layers[root])
 
 		// Unlink the layer from the layer tree and cascade to its children
 		delete(tree.descendants, root)
->>>>>>> 12b4131f
 		delete(tree.layers, root)
 		for _, child := range children[root] {
 			remove(child)
 		}
 		delete(children, root)
 	}
-<<<<<<< HEAD
-	for root, layer := range tree.layers {
-		if dl, ok := layer.(*diskLayer); ok && dl.isStale() {
-			remove(root)
-			log.Debug("Remove stale the disklayer", "disk_root", dl.root.String())
-		}
-	}
-
-	if persisted != nil {
-		var updateOriginFunc func(root common.Hash)
-		updateOriginFunc = func(root common.Hash) {
-			if diff, ok := tree.layers[root].(*diffLayer); ok {
-				diff.updateOriginDiskLayer(persisted)
-			}
-			for _, child := range children[root] {
-				updateOriginFunc(child)
-			}
-		}
-		updateOriginFunc(persisted.root)
-	}
-
-=======
 	remove(tree.base.rootHash()) // remove the old/stale disk layer
 	clearDiff(replaced)          // remove the lookup data of the stale parent being replaced
 	tree.base = newBase          // update the base layer with newly constructed one
->>>>>>> 12b4131f
 	return nil
 }
 
@@ -410,8 +345,7 @@
 	if l == nil {
 		return nil, fmt.Errorf("triedb layer [%#x] missing", tip)
 	}
-<<<<<<< HEAD
-	return current.(*diskLayer)
+	return l, nil
 }
 
 // front return the top non-fork difflayer/disklayer root hash for rewinding.
@@ -455,7 +389,4 @@
 		}
 		parent = children[0]
 	}
-=======
-	return l, nil
->>>>>>> 12b4131f
 }