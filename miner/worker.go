// Copyright 2015 The go-ethereum Authors
// This file is part of the go-ethereum library.
//
// The go-ethereum library is free software: you can redistribute it and/or modify
// it under the terms of the GNU Lesser General Public License as published by
// the Free Software Foundation, either version 3 of the License, or
// (at your option) any later version.
//
// The go-ethereum library is distributed in the hope that it will be useful,
// but WITHOUT ANY WARRANTY; without even the implied warranty of
// MERCHANTABILITY or FITNESS FOR A PARTICULAR PURPOSE. See the
// GNU Lesser General Public License for more details.
//
// You should have received a copy of the GNU Lesser General Public License
// along with the go-ethereum library. If not, see <http://www.gnu.org/licenses/>.

package miner

import (
	"errors"
	"fmt"
	"sync"
	"sync/atomic"
	"time"

	"github.com/ethereum/go-ethereum/common"
	"github.com/ethereum/go-ethereum/consensus"
<<<<<<< HEAD
	"github.com/ethereum/go-ethereum/consensus/misc"
	contracts "github.com/ethereum/go-ethereum/contracts/oasys"
=======
	"github.com/ethereum/go-ethereum/consensus/misc/eip1559"
>>>>>>> bed84606
	"github.com/ethereum/go-ethereum/core"
	"github.com/ethereum/go-ethereum/core/state"
	"github.com/ethereum/go-ethereum/core/txpool"
	"github.com/ethereum/go-ethereum/core/types"
	"github.com/ethereum/go-ethereum/event"
	"github.com/ethereum/go-ethereum/log"
	"github.com/ethereum/go-ethereum/params"
	"github.com/ethereum/go-ethereum/trie"
)

const (
	// resultQueueSize is the size of channel listening to sealing result.
	resultQueueSize = 10

	// txChanSize is the size of channel listening to NewTxsEvent.
	// The number is referenced from the size of tx pool.
	txChanSize = 4096

	// chainHeadChanSize is the size of channel listening to ChainHeadEvent.
	chainHeadChanSize = 10

	// resubmitAdjustChanSize is the size of resubmitting interval adjustment channel.
	resubmitAdjustChanSize = 10

	// minRecommitInterval is the minimal time interval to recreate the sealing block with
	// any newly arrived transactions.
	minRecommitInterval = 1 * time.Second

	// maxRecommitInterval is the maximum time interval to recreate the sealing block with
	// any newly arrived transactions.
	maxRecommitInterval = 15 * time.Second

	// intervalAdjustRatio is the impact a single interval adjustment has on sealing work
	// resubmitting interval.
	intervalAdjustRatio = 0.1

	// intervalAdjustBias is applied during the new resubmit interval calculation in favor of
	// increasing upper limit or decreasing lower limit so that the limit can be reachable.
	intervalAdjustBias = 200 * 1000.0 * 1000.0

	// staleThreshold is the maximum depth of the acceptable stale block.
	staleThreshold = 7
)

var (
	errBlockInterruptedByNewHead  = errors.New("new head arrived while building block")
	errBlockInterruptedByRecommit = errors.New("recommit interrupt while building block")
	errBlockInterruptedByTimeout  = errors.New("timeout while building block")
)

// environment is the worker's current environment and holds all
// information of the sealing block generation.
type environment struct {
	signer   types.Signer
	state    *state.StateDB // apply state changes here
	tcount   int            // tx count in cycle
	gasPool  *core.GasPool  // available gas used to pack transactions
	coinbase common.Address

	header   *types.Header
	txs      []*types.Transaction
	receipts []*types.Receipt
}

// copy creates a deep copy of environment.
func (env *environment) copy() *environment {
	cpy := &environment{
		signer:   env.signer,
		state:    env.state.Copy(),
		tcount:   env.tcount,
		coinbase: env.coinbase,
		header:   types.CopyHeader(env.header),
		receipts: copyReceipts(env.receipts),
	}
	if env.gasPool != nil {
		gasPool := *env.gasPool
		cpy.gasPool = &gasPool
	}
	cpy.txs = make([]*types.Transaction, len(env.txs))
	copy(cpy.txs, env.txs)
	return cpy
}

// discard terminates the background prefetcher go-routine. It should
// always be called for all created environment instances otherwise
// the go-routine leak can happen.
func (env *environment) discard() {
	if env.state == nil {
		return
	}
	env.state.StopPrefetcher()
}

// task contains all information for consensus engine sealing and result submitting.
type task struct {
	receipts  []*types.Receipt
	state     *state.StateDB
	block     *types.Block
	createdAt time.Time
}

const (
	commitInterruptNone int32 = iota
	commitInterruptNewHead
	commitInterruptResubmit
	commitInterruptTimeout
)

// newWorkReq represents a request for new sealing work submitting with relative interrupt notifier.
type newWorkReq struct {
	interrupt *atomic.Int32
	timestamp int64
}

// newPayloadResult represents a result struct corresponds to payload generation.
type newPayloadResult struct {
	err   error
	block *types.Block
	fees  *big.Int
}

// getWorkReq represents a request for getting a new sealing work with provided parameters.
type getWorkReq struct {
	params *generateParams
	result chan *newPayloadResult // non-blocking channel
}

// intervalAdjust represents a resubmitting interval adjustment.
type intervalAdjust struct {
	ratio float64
	inc   bool
}

// worker is the main object which takes care of submitting new work to consensus engine
// and gathering the sealing result.
type worker struct {
	config      *Config
	chainConfig *params.ChainConfig
	engine      consensus.Engine
	eth         Backend
	chain       *core.BlockChain

	// Feeds
	pendingLogsFeed event.Feed

	// Subscriptions
	mux          *event.TypeMux
	txsCh        chan core.NewTxsEvent
	txsSub       event.Subscription
	chainHeadCh  chan core.ChainHeadEvent
	chainHeadSub event.Subscription

	// Channels
	newWorkCh          chan *newWorkReq
	getWorkCh          chan *getWorkReq
	taskCh             chan *task
	resultCh           chan *types.Block
	startCh            chan struct{}
	exitCh             chan struct{}
	resubmitIntervalCh chan time.Duration
	resubmitAdjustCh   chan *intervalAdjust

	wg sync.WaitGroup

	current *environment // An environment for current running cycle.

	mu       sync.RWMutex // The lock used to protect the coinbase and extra fields
	coinbase common.Address
	extra    []byte

	pendingMu    sync.RWMutex
	pendingTasks map[common.Hash]*task

	snapshotMu       sync.RWMutex // The lock used to protect the snapshots below
	snapshotBlock    *types.Block
	snapshotReceipts types.Receipts
	snapshotState    *state.StateDB

	// atomic status counters
	running atomic.Bool  // The indicator whether the consensus engine is running or not.
	newTxs  atomic.Int32 // New arrival transaction count since last sealing work submitting.
	syncing atomic.Bool  // The indicator whether the node is still syncing.

	// newpayloadTimeout is the maximum timeout allowance for creating payload.
	// The default value is 2 seconds but node operator can set it to arbitrary
	// large value. A large timeout allowance may cause Geth to fail creating
	// a non-empty payload within the specified time and eventually miss the slot
	// in case there are some computation expensive transactions in txpool.
	newpayloadTimeout time.Duration

	// recommit is the time interval to re-create sealing work or to re-build
	// payload in proof-of-stake stage.
	recommit time.Duration

	// External functions
	isLocalBlock func(header *types.Header) bool // Function used to determine whether the specified block is mined by local miner.

	// Test hooks
	newTaskHook  func(*task)                        // Method to call upon receiving a new sealing task.
	skipSealHook func(*task) bool                   // Method to decide whether skipping the sealing.
	fullTaskHook func()                             // Method to call before pushing the full sealing task.
	resubmitHook func(time.Duration, time.Duration) // Method to call upon updating resubmitting interval.
}

func newWorker(config *Config, chainConfig *params.ChainConfig, engine consensus.Engine, eth Backend, mux *event.TypeMux, isLocalBlock func(header *types.Header) bool, init bool) *worker {
	worker := &worker{
		config:             config,
		chainConfig:        chainConfig,
		engine:             engine,
		eth:                eth,
		chain:              eth.BlockChain(),
		mux:                mux,
		isLocalBlock:       isLocalBlock,
		coinbase:           config.Etherbase,
		extra:              config.ExtraData,
		pendingTasks:       make(map[common.Hash]*task),
		txsCh:              make(chan core.NewTxsEvent, txChanSize),
		chainHeadCh:        make(chan core.ChainHeadEvent, chainHeadChanSize),
		newWorkCh:          make(chan *newWorkReq),
		getWorkCh:          make(chan *getWorkReq),
		taskCh:             make(chan *task),
		resultCh:           make(chan *types.Block, resultQueueSize),
		startCh:            make(chan struct{}, 1),
		exitCh:             make(chan struct{}),
		resubmitIntervalCh: make(chan time.Duration),
		resubmitAdjustCh:   make(chan *intervalAdjust, resubmitAdjustChanSize),
	}
	// Subscribe NewTxsEvent for tx pool
	worker.txsSub = eth.TxPool().SubscribeNewTxsEvent(worker.txsCh)
	// Subscribe events for blockchain
	worker.chainHeadSub = eth.BlockChain().SubscribeChainHeadEvent(worker.chainHeadCh)

	// Sanitize recommit interval if the user-specified one is too short.
	recommit := worker.config.Recommit
	if recommit < minRecommitInterval {
		log.Warn("Sanitizing miner recommit interval", "provided", recommit, "updated", minRecommitInterval)
		recommit = minRecommitInterval
	}
	worker.recommit = recommit

	// Sanitize the timeout config for creating payload.
	newpayloadTimeout := worker.config.NewPayloadTimeout
	if newpayloadTimeout == 0 {
		log.Warn("Sanitizing new payload timeout to default", "provided", newpayloadTimeout, "updated", DefaultConfig.NewPayloadTimeout)
		newpayloadTimeout = DefaultConfig.NewPayloadTimeout
	}
	if newpayloadTimeout < time.Millisecond*100 {
		log.Warn("Low payload timeout may cause high amount of non-full blocks", "provided", newpayloadTimeout, "default", DefaultConfig.NewPayloadTimeout)
	}
	worker.newpayloadTimeout = newpayloadTimeout

	worker.wg.Add(4)
	go worker.mainLoop()
	go worker.newWorkLoop(recommit)
	go worker.resultLoop()
	go worker.taskLoop()

	// Submit first work to initialize pending state.
	if init {
		worker.startCh <- struct{}{}
	}
	return worker
}

// setEtherbase sets the etherbase used to initialize the block coinbase field.
func (w *worker) setEtherbase(addr common.Address) {
	w.mu.Lock()
	defer w.mu.Unlock()
	w.coinbase = addr
}

// etherbase retrieves the configured etherbase address.
func (w *worker) etherbase() common.Address {
	w.mu.RLock()
	defer w.mu.RUnlock()
	return w.coinbase
}

func (w *worker) setGasCeil(ceil uint64) {
	w.mu.Lock()
	defer w.mu.Unlock()
	w.config.GasCeil = ceil
}

// setExtra sets the content used to initialize the block extra field.
func (w *worker) setExtra(extra []byte) {
	w.mu.Lock()
	defer w.mu.Unlock()
	w.extra = extra
}

// setRecommitInterval updates the interval for miner sealing work recommitting.
func (w *worker) setRecommitInterval(interval time.Duration) {
	select {
	case w.resubmitIntervalCh <- interval:
	case <-w.exitCh:
	}
}

// pending returns the pending state and corresponding block. The returned
// values can be nil in case the pending block is not initialized.
func (w *worker) pending() (*types.Block, *state.StateDB) {
	w.snapshotMu.RLock()
	defer w.snapshotMu.RUnlock()
	if w.snapshotState == nil {
		return nil, nil
	}
	return w.snapshotBlock, w.snapshotState.Copy()
}

// pendingBlock returns pending block. The returned block can be nil in case the
// pending block is not initialized.
func (w *worker) pendingBlock() *types.Block {
	w.snapshotMu.RLock()
	defer w.snapshotMu.RUnlock()
	return w.snapshotBlock
}

// pendingBlockAndReceipts returns pending block and corresponding receipts.
// The returned values can be nil in case the pending block is not initialized.
func (w *worker) pendingBlockAndReceipts() (*types.Block, types.Receipts) {
	w.snapshotMu.RLock()
	defer w.snapshotMu.RUnlock()
	return w.snapshotBlock, w.snapshotReceipts
}

// start sets the running status as 1 and triggers new work submitting.
func (w *worker) start() {
	w.running.Store(true)
	w.startCh <- struct{}{}
}

// stop sets the running status as 0.
func (w *worker) stop() {
	w.running.Store(false)
}

// isRunning returns an indicator whether worker is running or not.
func (w *worker) isRunning() bool {
	return w.running.Load()
}

// close terminates all background threads maintained by the worker.
// Note the worker does not support being closed multiple times.
func (w *worker) close() {
	w.running.Store(false)
	close(w.exitCh)
	w.wg.Wait()
}

// recalcRecommit recalculates the resubmitting interval upon feedback.
func recalcRecommit(minRecommit, prev time.Duration, target float64, inc bool) time.Duration {
	var (
		prevF = float64(prev.Nanoseconds())
		next  float64
	)
	if inc {
		next = prevF*(1-intervalAdjustRatio) + intervalAdjustRatio*(target+intervalAdjustBias)
		max := float64(maxRecommitInterval.Nanoseconds())
		if next > max {
			next = max
		}
	} else {
		next = prevF*(1-intervalAdjustRatio) + intervalAdjustRatio*(target-intervalAdjustBias)
		min := float64(minRecommit.Nanoseconds())
		if next < min {
			next = min
		}
	}
	return time.Duration(int64(next))
}

// newWorkLoop is a standalone goroutine to submit new sealing work upon received events.
func (w *worker) newWorkLoop(recommit time.Duration) {
	defer w.wg.Done()
	var (
		interrupt   *atomic.Int32
		minRecommit = recommit // minimal resubmit interval specified by user.
		timestamp   int64      // timestamp for each round of sealing.
	)

	timer := time.NewTimer(0)
	defer timer.Stop()
	<-timer.C // discard the initial tick

	// commit aborts in-flight transaction execution with given signal and resubmits a new one.
	commit := func(s int32) {
		if interrupt != nil {
			interrupt.Store(s)
		}
		interrupt = new(atomic.Int32)
		select {
		case w.newWorkCh <- &newWorkReq{interrupt: interrupt, timestamp: timestamp}:
		case <-w.exitCh:
			return
		}
		timer.Reset(recommit)
		w.newTxs.Store(0)
	}
	// clearPending cleans the stale pending tasks.
	clearPending := func(number uint64) {
		w.pendingMu.Lock()
		for h, t := range w.pendingTasks {
			if t.block.NumberU64()+staleThreshold <= number {
				delete(w.pendingTasks, h)
			}
		}
		w.pendingMu.Unlock()
	}

	for {
		select {
		case <-w.startCh:
			clearPending(w.chain.CurrentBlock().Number.Uint64())
			timestamp = time.Now().Unix()
			commit(commitInterruptNewHead)

		case head := <-w.chainHeadCh:
			clearPending(head.Block.NumberU64())
			timestamp = time.Now().Unix()
			commit(commitInterruptNewHead)

		case <-timer.C:
			// If sealing is running resubmit a new work cycle periodically to pull in
			// higher priced transactions. Disable this overhead for pending blocks.
			if w.isRunning() && ((w.chainConfig.Clique == nil || w.chainConfig.Clique.Period > 0) || w.chainConfig.Oasys == nil || w.chainConfig.Oasys.Period > 0) {
				// Short circuit if no new transaction arrives.
				if w.newTxs.Load() == 0 {
					timer.Reset(recommit)
					continue
				}
				commit(commitInterruptResubmit)
			}

		case interval := <-w.resubmitIntervalCh:
			// Adjust resubmit interval explicitly by user.
			if interval < minRecommitInterval {
				log.Warn("Sanitizing miner recommit interval", "provided", interval, "updated", minRecommitInterval)
				interval = minRecommitInterval
			}
			log.Info("Miner recommit interval update", "from", minRecommit, "to", interval)
			minRecommit, recommit = interval, interval

			if w.resubmitHook != nil {
				w.resubmitHook(minRecommit, recommit)
			}

		case adjust := <-w.resubmitAdjustCh:
			// Adjust resubmit interval by feedback.
			if adjust.inc {
				before := recommit
				target := float64(recommit.Nanoseconds()) / adjust.ratio
				recommit = recalcRecommit(minRecommit, recommit, target, true)
				log.Trace("Increase miner recommit interval", "from", before, "to", recommit)
			} else {
				before := recommit
				recommit = recalcRecommit(minRecommit, recommit, float64(minRecommit.Nanoseconds()), false)
				log.Trace("Decrease miner recommit interval", "from", before, "to", recommit)
			}

			if w.resubmitHook != nil {
				w.resubmitHook(minRecommit, recommit)
			}

		case <-w.exitCh:
			return
		}
	}
}

// mainLoop is responsible for generating and submitting sealing work based on
// the received event. It can support two modes: automatically generate task and
// submit it or return task according to given parameters for various proposes.
func (w *worker) mainLoop() {
	defer w.wg.Done()
	defer w.txsSub.Unsubscribe()
	defer w.chainHeadSub.Unsubscribe()
	defer func() {
		if w.current != nil {
			w.current.discard()
		}
	}()

	for {
		select {
		case req := <-w.newWorkCh:
			w.commitWork(req.interrupt, req.timestamp)

		case req := <-w.getWorkCh:
<<<<<<< HEAD
			block, _, err := w.generateWork(req.params)
			if err != nil {
				req.err = err
				req.result <- nil
			} else {
				req.result <- block
			}

		case ev := <-w.chainSideCh:
			// Short circuit for duplicate side blocks
			if _, exist := w.localUncles[ev.Block.Hash()]; exist {
				continue
			}
			if _, exist := w.remoteUncles[ev.Block.Hash()]; exist {
				continue
			}
			// Add side block to possible uncle block set depending on the author.
			if w.isLocalBlock != nil && w.isLocalBlock(ev.Block.Header()) {
				w.localUncles[ev.Block.Hash()] = ev.Block
			} else {
				w.remoteUncles[ev.Block.Hash()] = ev.Block
			}
			// If our sealing block contains less than 2 uncle blocks,
			// add the new uncle block if valid and regenerate a new
			// sealing block for higher profit.
			if w.isRunning() && w.current != nil && len(w.current.uncles) < 2 {
				start := time.Now()
				if err := w.commitUncle(w.current, ev.Block.Header()); err == nil {
					w.commit(w.current.copy(), nil, true, start)
				}
			}

		case <-cleanTicker.C:
			chainHead := w.chain.CurrentBlock()
			for hash, uncle := range w.localUncles {
				if uncle.NumberU64()+staleThreshold <= chainHead.NumberU64() {
					delete(w.localUncles, hash)
				}
			}
			for hash, uncle := range w.remoteUncles {
				if uncle.NumberU64()+staleThreshold <= chainHead.NumberU64() {
					delete(w.remoteUncles, hash)
				}
=======
			block, fees, err := w.generateWork(req.params)
			req.result <- &newPayloadResult{
				err:   err,
				block: block,
				fees:  fees,
>>>>>>> bed84606
			}

		case ev := <-w.txsCh:
			// Apply transactions to the pending state if we're not sealing
			//
			// Note all transactions received may not be continuous with transactions
			// already included in the current sealing block. These transactions will
			// be automatically eliminated.
			if !w.isRunning() && w.current != nil {
				// If block is already full, abort
				if gp := w.current.gasPool; gp != nil && gp.Gas() < params.TxGas {
					continue
				}
				txs := make(map[common.Address][]*txpool.LazyTransaction, len(ev.Txs))
				for _, tx := range ev.Txs {
					acc, _ := types.Sender(w.current.signer, tx)
					txs[acc] = append(txs[acc], &txpool.LazyTransaction{
						Hash:      tx.Hash(),
						Tx:        &txpool.Transaction{Tx: tx},
						Time:      tx.Time(),
						GasFeeCap: tx.GasFeeCap(),
						GasTipCap: tx.GasTipCap(),
					})
				}
				txset := newTransactionsByPriceAndNonce(w.current.signer, txs, w.current.header.BaseFee)
				tcount := w.current.tcount
				w.commitTransactions(w.current, txset, nil)

				// Only update the snapshot if any new transactions were added
				// to the pending block
				if tcount != w.current.tcount {
					w.updateSnapshot(w.current)
				}
			} else {
				// Special case, if the consensus engine is 0 period clique(dev mode),
				// submit sealing work here since all empty submission will be rejected
				// by clique. Of course the advance sealing(empty submission) is disabled.
<<<<<<< HEAD
				if (w.chainConfig.Clique != nil && w.chainConfig.Clique.Period == 0) || (w.chainConfig.Oasys != nil && w.chainConfig.Oasys.Period == 0) {
					w.commitWork(nil, true, time.Now().Unix())
=======
				if w.chainConfig.Clique != nil && w.chainConfig.Clique.Period == 0 {
					w.commitWork(nil, time.Now().Unix())
>>>>>>> bed84606
				}
			}
			w.newTxs.Add(int32(len(ev.Txs)))

		// System stopped
		case <-w.exitCh:
			return
		case <-w.txsSub.Err():
			return
		case <-w.chainHeadSub.Err():
			return
		}
	}
}

// taskLoop is a standalone goroutine to fetch sealing task from the generator and
// push them to consensus engine.
func (w *worker) taskLoop() {
	defer w.wg.Done()
	var (
		stopCh chan struct{}
		prev   common.Hash
	)

	// interrupt aborts the in-flight sealing task.
	interrupt := func() {
		if stopCh != nil {
			close(stopCh)
			stopCh = nil
		}
	}
	for {
		select {
		case task := <-w.taskCh:
			if w.newTaskHook != nil {
				w.newTaskHook(task)
			}
			// Reject duplicate sealing work due to resubmitting.
			sealHash := w.engine.SealHash(task.block.Header())
			if sealHash == prev {
				continue
			}
			// Interrupt previous sealing operation
			interrupt()
			stopCh, prev = make(chan struct{}), sealHash

			if w.skipSealHook != nil && w.skipSealHook(task) {
				continue
			}
			w.pendingMu.Lock()
			w.pendingTasks[sealHash] = task
			w.pendingMu.Unlock()

			if err := w.engine.Seal(w.chain, task.block, w.resultCh, stopCh); err != nil {
				log.Warn("Block sealing failed", "err", err)
				w.pendingMu.Lock()
				delete(w.pendingTasks, sealHash)
				w.pendingMu.Unlock()
			}
		case <-w.exitCh:
			interrupt()
			return
		}
	}
}

// resultLoop is a standalone goroutine to handle sealing result submitting
// and flush relative data to the database.
func (w *worker) resultLoop() {
	defer w.wg.Done()
	for {
		select {
		case block := <-w.resultCh:
			// Short circuit when receiving empty result.
			if block == nil {
				continue
			}
			// Short circuit when receiving duplicate result caused by resubmitting.
			if w.chain.HasBlock(block.Hash(), block.NumberU64()) {
				continue
			}
			var (
				sealhash = w.engine.SealHash(block.Header())
				hash     = block.Hash()
			)
			w.pendingMu.RLock()
			task, exist := w.pendingTasks[sealhash]
			w.pendingMu.RUnlock()
			if !exist {
				log.Error("Block found but no relative pending task", "number", block.Number(), "sealhash", sealhash, "hash", hash)
				continue
			}
			// Different block could share same sealhash, deep copy here to prevent write-write conflict.
			var (
				receipts = make([]*types.Receipt, len(task.receipts))
				logs     []*types.Log
			)
			for i, taskReceipt := range task.receipts {
				receipt := new(types.Receipt)
				receipts[i] = receipt
				*receipt = *taskReceipt

				// add block location fields
				receipt.BlockHash = hash
				receipt.BlockNumber = block.Number()
				receipt.TransactionIndex = uint(i)

				// Update the block hash in all logs since it is now available and not when the
				// receipt/log of individual transactions were created.
				receipt.Logs = make([]*types.Log, len(taskReceipt.Logs))
				for i, taskLog := range taskReceipt.Logs {
					log := new(types.Log)
					receipt.Logs[i] = log
					*log = *taskLog
					log.BlockHash = hash
				}
				logs = append(logs, receipt.Logs...)
			}
			// Commit block and state to database.
			_, err := w.chain.WriteBlockAndSetHead(block, receipts, logs, task.state, true)
			if err != nil {
				log.Error("Failed writing block to chain", "err", err)
				continue
			}
			log.Info("Successfully sealed new block", "number", block.Number(), "sealhash", sealhash, "hash", hash,
				"elapsed", common.PrettyDuration(time.Since(task.createdAt)))

			// Broadcast the block and announce chain insertion event
			w.mux.Post(core.NewMinedBlockEvent{Block: block})

		case <-w.exitCh:
			return
		}
	}
}

// makeEnv creates a new environment for the sealing block.
func (w *worker) makeEnv(parent *types.Header, header *types.Header, coinbase common.Address) (*environment, error) {
	// Retrieve the parent state to execute on top and start a prefetcher for
	// the miner to speed block sealing up a bit.
	state, err := w.chain.StateAt(parent.Root)
	if err != nil {
		return nil, err
	}
	state.StartPrefetcher("miner")

	// Note the passed coinbase may be different with header.Coinbase.
	env := &environment{
		signer:   types.MakeSigner(w.chainConfig, header.Number, header.Time),
		state:    state,
		coinbase: coinbase,
		header:   header,
	}
	// Keep track of transactions which return errors so they can be removed
	env.tcount = 0
	return env, nil
}

// updateSnapshot updates pending snapshot block, receipts and state.
func (w *worker) updateSnapshot(env *environment) {
	w.snapshotMu.Lock()
	defer w.snapshotMu.Unlock()

	w.snapshotBlock = types.NewBlock(
		env.header,
		env.txs,
		nil,
		env.receipts,
		trie.NewStackTrie(nil),
	)
	w.snapshotReceipts = copyReceipts(env.receipts)
	w.snapshotState = env.state.Copy()
}

<<<<<<< HEAD
func (w *worker) commitTransaction(env *environment, tx *types.Transaction, receiptProcessors ...core.ReceiptProcessor) ([]*types.Log, error) {
	// Oasys transaction verification
	if err := core.VerifyTx(tx); err != nil {
		return nil, err
	}

	snap := env.state.Snapshot()

	receipt, err := core.ApplyTransaction(w.chainConfig, w.chain, &env.coinbase, env.gasPool, env.state, env.header, tx, &env.header.GasUsed, *w.chain.GetVMConfig(), receiptProcessors...)
=======
func (w *worker) commitTransaction(env *environment, tx *txpool.Transaction) ([]*types.Log, error) {
	var (
		snap = env.state.Snapshot()
		gp   = env.gasPool.Gas()
	)
	receipt, err := core.ApplyTransaction(w.chainConfig, w.chain, &env.coinbase, env.gasPool, env.state, env.header, tx.Tx, &env.header.GasUsed, *w.chain.GetVMConfig())
>>>>>>> bed84606
	if err != nil {
		env.state.RevertToSnapshot(snap)
		env.gasPool.SetGas(gp)
		return nil, err
	}
	env.txs = append(env.txs, tx.Tx)
	env.receipts = append(env.receipts, receipt)

	return receipt.Logs, nil
}

func (w *worker) commitTransactions(env *environment, txs *transactionsByPriceAndNonce, interrupt *atomic.Int32) error {
	gasLimit := env.header.GasLimit
	if env.gasPool == nil {
		env.gasPool = new(core.GasPool).AddGas(gasLimit)
	}
	var coalescedLogs []*types.Log

	processorCapacity := 100
	if txs.CurrentSize() < processorCapacity {
		processorCapacity = txs.CurrentSize()
	}
	bloomProcessors := core.NewAsyncReceiptBloomGenerator(processorCapacity)

	for {
		// Check interruption signal and abort building if it's fired.
		if interrupt != nil {
			if signal := interrupt.Load(); signal != commitInterruptNone {
				return signalToErr(signal)
			}
		}
		// If we don't have enough gas for any further transactions then we're done.
		if env.gasPool.Gas() < params.TxGas {
			log.Trace("Not enough gas for further transactions", "have", env.gasPool, "want", params.TxGas)
			break
		}
		// Retrieve the next transaction and abort if all done.
		ltx := txs.Peek()
		if ltx == nil {
			break
		}
		tx := ltx.Resolve()
		if tx == nil {
			log.Warn("Ignoring evicted transaction")

			txs.Pop()
			continue
		}
		// Error may be ignored here. The error has already been checked
		// during transaction acceptance is the transaction pool.
		from, _ := types.Sender(env.signer, tx.Tx)

		// Check whether the tx is replay protected. If we're not in the EIP155 hf
		// phase, start ignoring the sender until we do.
		if tx.Tx.Protected() && !w.chainConfig.IsEIP155(env.header.Number) {
			log.Trace("Ignoring reply protected transaction", "hash", tx.Tx.Hash(), "eip155", w.chainConfig.EIP155Block)

			txs.Pop()
			continue
		}
		// Start executing the transaction
		env.state.SetTxContext(tx.Tx.Hash(), env.tcount)

		logs, err := w.commitTransaction(env, tx, bloomProcessors)
		switch {
		case errors.Is(err, core.ErrNonceTooLow):
			// New head notification data race between the transaction pool and miner, shift
			log.Trace("Skipping transaction with low nonce", "sender", from, "nonce", tx.Tx.Nonce())
			txs.Shift()

		case errors.Is(err, nil):
			// Everything ok, collect the logs and shift in the next transaction from the same account
			coalescedLogs = append(coalescedLogs, logs...)
			env.tcount++
			txs.Shift()

<<<<<<< HEAD
		case errors.Is(err, core.ErrTxTypeNotSupported):
			// Pop the unsupported transaction without shifting in the next from the account
			log.Trace("Skipping unsupported transaction type", "sender", from, "type", tx.Type())
			txs.Pop()

		case errors.Is(err, core.ErrUnauthorizedDeployment):
			// Pop the deployment transaction
			log.Trace("Skipping deployment transaction", "sender", from)
			txs.Pop()

=======
>>>>>>> bed84606
		default:
			// Transaction is regarded as invalid, drop all consecutive transactions from
			// the same sender because of `nonce-too-high` clause.
			log.Debug("Transaction failed, account skipped", "hash", tx.Tx.Hash(), "err", err)
			txs.Pop()
		}
	}
<<<<<<< HEAD
	bloomProcessors.Close()

=======
>>>>>>> bed84606
	if !w.isRunning() && len(coalescedLogs) > 0 {
		// We don't push the pendingLogsEvent while we are sealing. The reason is that
		// when we are sealing, the worker will regenerate a sealing block every 3 seconds.
		// In order to avoid pushing the repeated pendingLog, we disable the pending log pushing.

		// make a copy, the state caches the logs and these logs get "upgraded" from pending to mined
		// logs by filling in the block hash when the block was mined by the local miner. This can
		// cause a race condition if a log was "upgraded" before the PendingLogsEvent is processed.
		cpy := make([]*types.Log, len(coalescedLogs))
		for i, l := range coalescedLogs {
			cpy[i] = new(types.Log)
			*cpy[i] = *l
		}
		w.pendingLogsFeed.Send(cpy)
	}
	return nil
}

// generateParams wraps various of settings for generating sealing task.
type generateParams struct {
	timestamp   uint64            // The timstamp for sealing task
	forceTime   bool              // Flag whether the given timestamp is immutable or not
	parentHash  common.Hash       // Parent block hash, empty means the latest chain head
	coinbase    common.Address    // The fee recipient address for including transaction
	random      common.Hash       // The randomness generated by beacon chain, empty before the merge
	withdrawals types.Withdrawals // List of withdrawals to include in block.
	noTxs       bool              // Flag whether an empty block without any transaction is expected
}

// prepareWork constructs the sealing task according to the given parameters,
// either based on the last chain head or specified parent. In this function
// the pending transactions are not filled yet, only the empty task returned.
func (w *worker) prepareWork(genParams *generateParams) (*environment, error) {
	w.mu.RLock()
	defer w.mu.RUnlock()

	// Find the parent block for sealing task
	parent := w.chain.CurrentBlock()
	if genParams.parentHash != (common.Hash{}) {
		block := w.chain.GetBlockByHash(genParams.parentHash)
		if block == nil {
			return nil, fmt.Errorf("missing parent")
		}
		parent = block.Header()
	}
	// Sanity check the timestamp correctness, recap the timestamp
	// to parent+1 if the mutation is allowed.
	timestamp := genParams.timestamp
	if parent.Time >= timestamp {
		if genParams.forceTime {
			return nil, fmt.Errorf("invalid timestamp, parent %d given %d", parent.Time, timestamp)
		}
		timestamp = parent.Time + 1
	}
	// Construct the sealing block header.
	header := &types.Header{
		ParentHash: parent.Hash(),
		Number:     new(big.Int).Add(parent.Number, common.Big1),
		GasLimit:   core.CalcGasLimit(parent.GasLimit, w.config.GasCeil),
		Time:       timestamp,
		Coinbase:   genParams.coinbase,
	}
	// Set the extra field.
	if len(w.extra) != 0 {
		header.Extra = w.extra
	}
	// Set the randomness field from the beacon chain if it's available.
	if genParams.random != (common.Hash{}) {
		header.MixDigest = genParams.random
	}
	// Set baseFee and GasLimit if we are on an EIP-1559 chain
	if w.chainConfig.IsLondon(header.Number) {
		header.BaseFee = eip1559.CalcBaseFee(w.chainConfig, parent)
		if !w.chainConfig.IsLondon(parent.Number) {
			parentGasLimit := parent.GasLimit * w.chainConfig.ElasticityMultiplier()
			header.GasLimit = core.CalcGasLimit(parentGasLimit, w.config.GasCeil)
		}
	}
	// Run the consensus preparation with the default or customized consensus engine.
	if err := w.engine.Prepare(w.chain, header); err != nil {
		log.Error("Failed to prepare header for sealing", "err", err)
		return nil, err
	}
	// Could potentially happen if starting to mine in an odd state.
	// Note genParams.coinbase can be different with header.Coinbase
	// since clique algorithm can modify the coinbase field in header.
	env, err := w.makeEnv(parent, header, genParams.coinbase)
	if err != nil {
		log.Error("Failed to create sealing context", "err", err)
		return nil, err
	}
	return env, nil
}

// fillTransactions retrieves the pending transactions from the txpool and fills them
// into the given sealing block. The transaction selection and ordering strategy can
// be customized with the plugin in the future.
func (w *worker) fillTransactions(interrupt *atomic.Int32, env *environment) error {
	// Split the pending transactions into locals and remotes
	// Fill the block with all available pending transactions.
	pending := w.eth.TxPool().Pending(true)

	localTxs, remoteTxs := make(map[common.Address][]*txpool.LazyTransaction), pending
	for _, account := range w.eth.TxPool().Locals() {
		if txs := remoteTxs[account]; len(txs) > 0 {
			delete(remoteTxs, account)
			localTxs[account] = txs
		}
	}
	if len(localTxs) > 0 {
		txs := newTransactionsByPriceAndNonce(env.signer, localTxs, env.header.BaseFee)
		if err := w.commitTransactions(env, txs, interrupt); err != nil {
			return err
		}
	}
	if len(remoteTxs) > 0 {
		txs := newTransactionsByPriceAndNonce(env.signer, remoteTxs, env.header.BaseFee)
		if err := w.commitTransactions(env, txs, interrupt); err != nil {
			return err
		}
	}
	return nil
}

// generateWork generates a sealing block based on the given parameters.
<<<<<<< HEAD
func (w *worker) generateWork(params *generateParams) (*types.Block, []*types.Receipt, error) {
=======
func (w *worker) generateWork(params *generateParams) (*types.Block, *big.Int, error) {
>>>>>>> bed84606
	work, err := w.prepareWork(params)
	if err != nil {
		return nil, nil, err
	}
	defer work.discard()

	if !params.noTxs {
		interrupt := new(atomic.Int32)
		timer := time.AfterFunc(w.newpayloadTimeout, func() {
			interrupt.Store(commitInterruptTimeout)
		})
		defer timer.Stop()

		err := w.fillTransactions(interrupt, work)
		if errors.Is(err, errBlockInterruptedByTimeout) {
			log.Warn("Block building is interrupted", "allowance", common.PrettyDuration(w.newpayloadTimeout))
		}
	}
	block, err := w.engine.FinalizeAndAssemble(w.chain, work.header, work.state, work.txs, nil, work.receipts, params.withdrawals)
	if err != nil {
		return nil, nil, err
	}
	return block, totalFees(block, work.receipts), nil
}

// commitWork generates several new sealing tasks based on the parent block
// and submit them to the sealer.
func (w *worker) commitWork(interrupt *atomic.Int32, timestamp int64) {
	// Abort committing if node is still syncing
	if w.syncing.Load() {
		return
	}
	start := time.Now()

	// Set the coinbase if the worker is running or it's required
	var coinbase common.Address
	if w.isRunning() {
		coinbase = w.etherbase()
		if coinbase == (common.Address{}) {
			log.Error("Refusing to mine without etherbase")
			return
		}
	}
	work, err := w.prepareWork(&generateParams{
		timestamp: uint64(timestamp),
		coinbase:  coinbase,
	})
	if err != nil {
		return
	}
<<<<<<< HEAD
	// Deploy oasys built-in contracts
	contracts.Deploy(w.chainConfig, work.state, work.header.Number.Uint64())
	// Create an empty block based on temporary copied state for
	// sealing in advance without waiting block execution finished.
	if !noempty && atomic.LoadUint32(&w.noempty) == 0 {
		w.commit(work.copy(), nil, false, start)
=======
	// Fill pending transactions from the txpool into the block.
	err = w.fillTransactions(interrupt, work)
	switch {
	case err == nil:
		// The entire block is filled, decrease resubmit interval in case
		// of current interval is larger than the user-specified one.
		w.resubmitAdjustCh <- &intervalAdjust{inc: false}

	case errors.Is(err, errBlockInterruptedByRecommit):
		// Notify resubmit loop to increase resubmitting interval if the
		// interruption is due to frequent commits.
		gaslimit := work.header.GasLimit
		ratio := float64(gaslimit-work.gasPool.Gas()) / float64(gaslimit)
		if ratio < 0.1 {
			ratio = 0.1
		}
		w.resubmitAdjustCh <- &intervalAdjust{
			ratio: ratio,
			inc:   true,
		}

	case errors.Is(err, errBlockInterruptedByNewHead):
		// If the block building is interrupted by newhead event, discard it
		// totally. Committing the interrupted block introduces unnecessary
		// delay, and possibly causes miner to mine on the previous head,
		// which could result in higher uncle rate.
		work.discard()
		return
>>>>>>> bed84606
	}
	// Submit the generated block for consensus sealing.
	w.commit(work.copy(), w.fullTaskHook, true, start)

	// Swap out the old work with the new one, terminating any leftover
	// prefetcher processes in the mean time and starting a new one.
	if w.current != nil {
		w.current.discard()
	}
	w.current = work
}

// commit runs any post-transaction state modifications, assembles the final block
// and commits new work if consensus engine is running.
// Note the assumption is held that the mutation is allowed to the passed env, do
// the deep copy first.
func (w *worker) commit(env *environment, interval func(), update bool, start time.Time) error {
	if w.isRunning() {
		if interval != nil {
			interval()
		}
		// Create a local environment copy, avoid the data race with snapshot state.
		// https://github.com/ethereum/go-ethereum/issues/24299
		env := env.copy()
<<<<<<< HEAD
		block, receipts, err := w.engine.FinalizeAndAssemble(w.chain, types.CopyHeader(env.header), env.state, env.txs, env.unclelist(), env.receipts)
=======
		// Withdrawals are set to nil here, because this is only called in PoW.
		block, err := w.engine.FinalizeAndAssemble(w.chain, env.header, env.state, env.txs, nil, env.receipts, nil)
>>>>>>> bed84606
		if err != nil {
			return err
		}
		// If we're post merge, just ignore
		if !w.isTTDReached(block.Header()) {
			select {
<<<<<<< HEAD
			case w.taskCh <- &task{receipts: receipts, state: env.state, block: block, createdAt: time.Now()}:
				w.unconfirmed.Shift(block.NumberU64() - 1)
				log.Info("Commit new sealing work", "number", block.Number(), "sealhash", w.engine.SealHash(block.Header()),
					"uncles", len(env.uncles), "txs", env.tcount,
					"gas", block.GasUsed(),
=======
			case w.taskCh <- &task{receipts: env.receipts, state: env.state, block: block, createdAt: time.Now()}:
				fees := totalFees(block, env.receipts)
				feesInEther := new(big.Float).Quo(new(big.Float).SetInt(fees), big.NewFloat(params.Ether))
				log.Info("Commit new sealing work", "number", block.Number(), "sealhash", w.engine.SealHash(block.Header()),
					"txs", env.tcount, "gas", block.GasUsed(), "fees", feesInEther,
>>>>>>> bed84606
					"elapsed", common.PrettyDuration(time.Since(start)))

			case <-w.exitCh:
				log.Info("Worker has exited")
			}
		}
	}
	if update {
		w.updateSnapshot(env)
	}
	return nil
}

// getSealingBlock generates the sealing block based on the given parameters.
// The generation result will be passed back via the given channel no matter
// the generation itself succeeds or not.
func (w *worker) getSealingBlock(parent common.Hash, timestamp uint64, coinbase common.Address, random common.Hash, withdrawals types.Withdrawals, noTxs bool) (*types.Block, *big.Int, error) {
	req := &getWorkReq{
		params: &generateParams{
			timestamp:   timestamp,
			forceTime:   true,
			parentHash:  parent,
			coinbase:    coinbase,
			random:      random,
			withdrawals: withdrawals,
			noTxs:       noTxs,
		},
		result: make(chan *newPayloadResult, 1),
	}
	select {
	case w.getWorkCh <- req:
		result := <-req.result
		if result.err != nil {
			return nil, nil, result.err
		}
		return result.block, result.fees, nil
	case <-w.exitCh:
		return nil, nil, errors.New("miner closed")
	}
}

// isTTDReached returns the indicator if the given block has reached the total
// terminal difficulty for The Merge transition.
func (w *worker) isTTDReached(header *types.Header) bool {
	td, ttd := w.chain.GetTd(header.ParentHash, header.Number.Uint64()-1), w.chain.Config().TerminalTotalDifficulty
	return td != nil && ttd != nil && td.Cmp(ttd) >= 0
}

// copyReceipts makes a deep copy of the given receipts.
func copyReceipts(receipts []*types.Receipt) []*types.Receipt {
	result := make([]*types.Receipt, len(receipts))
	for i, l := range receipts {
		cpy := *l
		result[i] = &cpy
	}
	return result
}

<<<<<<< HEAD
// postSideBlock fires a side chain event, only use it for testing.
func (w *worker) postSideBlock(event core.ChainSideEvent) {
	select {
	case w.chainSideCh <- event:
	case <-w.exitCh:
=======
// totalFees computes total consumed miner fees in Wei. Block transactions and receipts have to have the same order.
func totalFees(block *types.Block, receipts []*types.Receipt) *big.Int {
	feesWei := new(big.Int)
	for i, tx := range block.Transactions() {
		minerFee, _ := tx.EffectiveGasTip(block.BaseFee())
		feesWei.Add(feesWei, new(big.Int).Mul(new(big.Int).SetUint64(receipts[i].GasUsed), minerFee))
	}
	return feesWei
}

// signalToErr converts the interruption signal to a concrete error type for return.
// The given signal must be a valid interruption signal.
func signalToErr(signal int32) error {
	switch signal {
	case commitInterruptNewHead:
		return errBlockInterruptedByNewHead
	case commitInterruptResubmit:
		return errBlockInterruptedByRecommit
	case commitInterruptTimeout:
		return errBlockInterruptedByTimeout
	default:
		panic(fmt.Errorf("undefined signal %d", signal))
>>>>>>> bed84606
	}
}<|MERGE_RESOLUTION|>--- conflicted
+++ resolved
@@ -19,18 +19,15 @@
 import (
 	"errors"
 	"fmt"
+	"math/big"
 	"sync"
 	"sync/atomic"
 	"time"
 
 	"github.com/ethereum/go-ethereum/common"
 	"github.com/ethereum/go-ethereum/consensus"
-<<<<<<< HEAD
-	"github.com/ethereum/go-ethereum/consensus/misc"
+	"github.com/ethereum/go-ethereum/consensus/misc/eip1559"
 	contracts "github.com/ethereum/go-ethereum/contracts/oasys"
-=======
-	"github.com/ethereum/go-ethereum/consensus/misc/eip1559"
->>>>>>> bed84606
 	"github.com/ethereum/go-ethereum/core"
 	"github.com/ethereum/go-ethereum/core/state"
 	"github.com/ethereum/go-ethereum/core/txpool"
@@ -520,57 +517,11 @@
 			w.commitWork(req.interrupt, req.timestamp)
 
 		case req := <-w.getWorkCh:
-<<<<<<< HEAD
-			block, _, err := w.generateWork(req.params)
-			if err != nil {
-				req.err = err
-				req.result <- nil
-			} else {
-				req.result <- block
-			}
-
-		case ev := <-w.chainSideCh:
-			// Short circuit for duplicate side blocks
-			if _, exist := w.localUncles[ev.Block.Hash()]; exist {
-				continue
-			}
-			if _, exist := w.remoteUncles[ev.Block.Hash()]; exist {
-				continue
-			}
-			// Add side block to possible uncle block set depending on the author.
-			if w.isLocalBlock != nil && w.isLocalBlock(ev.Block.Header()) {
-				w.localUncles[ev.Block.Hash()] = ev.Block
-			} else {
-				w.remoteUncles[ev.Block.Hash()] = ev.Block
-			}
-			// If our sealing block contains less than 2 uncle blocks,
-			// add the new uncle block if valid and regenerate a new
-			// sealing block for higher profit.
-			if w.isRunning() && w.current != nil && len(w.current.uncles) < 2 {
-				start := time.Now()
-				if err := w.commitUncle(w.current, ev.Block.Header()); err == nil {
-					w.commit(w.current.copy(), nil, true, start)
-				}
-			}
-
-		case <-cleanTicker.C:
-			chainHead := w.chain.CurrentBlock()
-			for hash, uncle := range w.localUncles {
-				if uncle.NumberU64()+staleThreshold <= chainHead.NumberU64() {
-					delete(w.localUncles, hash)
-				}
-			}
-			for hash, uncle := range w.remoteUncles {
-				if uncle.NumberU64()+staleThreshold <= chainHead.NumberU64() {
-					delete(w.remoteUncles, hash)
-				}
-=======
 			block, fees, err := w.generateWork(req.params)
 			req.result <- &newPayloadResult{
 				err:   err,
 				block: block,
 				fees:  fees,
->>>>>>> bed84606
 			}
 
 		case ev := <-w.txsCh:
@@ -608,13 +559,8 @@
 				// Special case, if the consensus engine is 0 period clique(dev mode),
 				// submit sealing work here since all empty submission will be rejected
 				// by clique. Of course the advance sealing(empty submission) is disabled.
-<<<<<<< HEAD
 				if (w.chainConfig.Clique != nil && w.chainConfig.Clique.Period == 0) || (w.chainConfig.Oasys != nil && w.chainConfig.Oasys.Period == 0) {
-					w.commitWork(nil, true, time.Now().Unix())
-=======
-				if w.chainConfig.Clique != nil && w.chainConfig.Clique.Period == 0 {
 					w.commitWork(nil, time.Now().Unix())
->>>>>>> bed84606
 				}
 			}
 			w.newTxs.Add(int32(len(ev.Txs)))
@@ -789,24 +735,17 @@
 	w.snapshotState = env.state.Copy()
 }
 
-<<<<<<< HEAD
-func (w *worker) commitTransaction(env *environment, tx *types.Transaction, receiptProcessors ...core.ReceiptProcessor) ([]*types.Log, error) {
+func (w *worker) commitTransaction(env *environment, tx *txpool.Transaction) ([]*types.Log, error) {
 	// Oasys transaction verification
-	if err := core.VerifyTx(tx); err != nil {
+	if err := core.VerifyTx(tx.Tx); err != nil {
 		return nil, err
 	}
 
-	snap := env.state.Snapshot()
-
-	receipt, err := core.ApplyTransaction(w.chainConfig, w.chain, &env.coinbase, env.gasPool, env.state, env.header, tx, &env.header.GasUsed, *w.chain.GetVMConfig(), receiptProcessors...)
-=======
-func (w *worker) commitTransaction(env *environment, tx *txpool.Transaction) ([]*types.Log, error) {
 	var (
 		snap = env.state.Snapshot()
 		gp   = env.gasPool.Gas()
 	)
 	receipt, err := core.ApplyTransaction(w.chainConfig, w.chain, &env.coinbase, env.gasPool, env.state, env.header, tx.Tx, &env.header.GasUsed, *w.chain.GetVMConfig())
->>>>>>> bed84606
 	if err != nil {
 		env.state.RevertToSnapshot(snap)
 		env.gasPool.SetGas(gp)
@@ -824,12 +763,6 @@
 		env.gasPool = new(core.GasPool).AddGas(gasLimit)
 	}
 	var coalescedLogs []*types.Log
-
-	processorCapacity := 100
-	if txs.CurrentSize() < processorCapacity {
-		processorCapacity = txs.CurrentSize()
-	}
-	bloomProcessors := core.NewAsyncReceiptBloomGenerator(processorCapacity)
 
 	for {
 		// Check interruption signal and abort building if it's fired.
@@ -870,7 +803,7 @@
 		// Start executing the transaction
 		env.state.SetTxContext(tx.Tx.Hash(), env.tcount)
 
-		logs, err := w.commitTransaction(env, tx, bloomProcessors)
+		logs, err := w.commitTransaction(env, tx)
 		switch {
 		case errors.Is(err, core.ErrNonceTooLow):
 			// New head notification data race between the transaction pool and miner, shift
@@ -883,19 +816,11 @@
 			env.tcount++
 			txs.Shift()
 
-<<<<<<< HEAD
-		case errors.Is(err, core.ErrTxTypeNotSupported):
-			// Pop the unsupported transaction without shifting in the next from the account
-			log.Trace("Skipping unsupported transaction type", "sender", from, "type", tx.Type())
-			txs.Pop()
-
 		case errors.Is(err, core.ErrUnauthorizedDeployment):
 			// Pop the deployment transaction
 			log.Trace("Skipping deployment transaction", "sender", from)
 			txs.Pop()
 
-=======
->>>>>>> bed84606
 		default:
 			// Transaction is regarded as invalid, drop all consecutive transactions from
 			// the same sender because of `nonce-too-high` clause.
@@ -903,11 +828,7 @@
 			txs.Pop()
 		}
 	}
-<<<<<<< HEAD
-	bloomProcessors.Close()
-
-=======
->>>>>>> bed84606
+
 	if !w.isRunning() && len(coalescedLogs) > 0 {
 		// We don't push the pendingLogsEvent while we are sealing. The reason is that
 		// when we are sealing, the worker will regenerate a sealing block every 3 seconds.
@@ -1033,11 +954,7 @@
 }
 
 // generateWork generates a sealing block based on the given parameters.
-<<<<<<< HEAD
-func (w *worker) generateWork(params *generateParams) (*types.Block, []*types.Receipt, error) {
-=======
 func (w *worker) generateWork(params *generateParams) (*types.Block, *big.Int, error) {
->>>>>>> bed84606
 	work, err := w.prepareWork(params)
 	if err != nil {
 		return nil, nil, err
@@ -1056,11 +973,11 @@
 			log.Warn("Block building is interrupted", "allowance", common.PrettyDuration(w.newpayloadTimeout))
 		}
 	}
-	block, err := w.engine.FinalizeAndAssemble(w.chain, work.header, work.state, work.txs, nil, work.receipts, params.withdrawals)
+	block, receipts, err := w.engine.FinalizeAndAssemble(w.chain, work.header, work.state, work.txs, nil, work.receipts, params.withdrawals)
 	if err != nil {
 		return nil, nil, err
 	}
-	return block, totalFees(block, work.receipts), nil
+	return block, totalFees(block, receipts), nil
 }
 
 // commitWork generates several new sealing tasks based on the parent block
@@ -1088,14 +1005,9 @@
 	if err != nil {
 		return
 	}
-<<<<<<< HEAD
 	// Deploy oasys built-in contracts
 	contracts.Deploy(w.chainConfig, work.state, work.header.Number.Uint64())
-	// Create an empty block based on temporary copied state for
-	// sealing in advance without waiting block execution finished.
-	if !noempty && atomic.LoadUint32(&w.noempty) == 0 {
-		w.commit(work.copy(), nil, false, start)
-=======
+
 	// Fill pending transactions from the txpool into the block.
 	err = w.fillTransactions(interrupt, work)
 	switch {
@@ -1124,7 +1036,6 @@
 		// which could result in higher uncle rate.
 		work.discard()
 		return
->>>>>>> bed84606
 	}
 	// Submit the generated block for consensus sealing.
 	w.commit(work.copy(), w.fullTaskHook, true, start)
@@ -1149,31 +1060,18 @@
 		// Create a local environment copy, avoid the data race with snapshot state.
 		// https://github.com/ethereum/go-ethereum/issues/24299
 		env := env.copy()
-<<<<<<< HEAD
-		block, receipts, err := w.engine.FinalizeAndAssemble(w.chain, types.CopyHeader(env.header), env.state, env.txs, env.unclelist(), env.receipts)
-=======
-		// Withdrawals are set to nil here, because this is only called in PoW.
-		block, err := w.engine.FinalizeAndAssemble(w.chain, env.header, env.state, env.txs, nil, env.receipts, nil)
->>>>>>> bed84606
+		block, receipts, err := w.engine.FinalizeAndAssemble(w.chain, types.CopyHeader(env.header), env.state, env.txs, nil, env.receipts, nil)
 		if err != nil {
 			return err
 		}
 		// If we're post merge, just ignore
 		if !w.isTTDReached(block.Header()) {
 			select {
-<<<<<<< HEAD
 			case w.taskCh <- &task{receipts: receipts, state: env.state, block: block, createdAt: time.Now()}:
-				w.unconfirmed.Shift(block.NumberU64() - 1)
-				log.Info("Commit new sealing work", "number", block.Number(), "sealhash", w.engine.SealHash(block.Header()),
-					"uncles", len(env.uncles), "txs", env.tcount,
-					"gas", block.GasUsed(),
-=======
-			case w.taskCh <- &task{receipts: env.receipts, state: env.state, block: block, createdAt: time.Now()}:
-				fees := totalFees(block, env.receipts)
+				fees := totalFees(block, receipts)
 				feesInEther := new(big.Float).Quo(new(big.Float).SetInt(fees), big.NewFloat(params.Ether))
 				log.Info("Commit new sealing work", "number", block.Number(), "sealhash", w.engine.SealHash(block.Header()),
 					"txs", env.tcount, "gas", block.GasUsed(), "fees", feesInEther,
->>>>>>> bed84606
 					"elapsed", common.PrettyDuration(time.Since(start)))
 
 			case <-w.exitCh:
@@ -1232,13 +1130,6 @@
 	return result
 }
 
-<<<<<<< HEAD
-// postSideBlock fires a side chain event, only use it for testing.
-func (w *worker) postSideBlock(event core.ChainSideEvent) {
-	select {
-	case w.chainSideCh <- event:
-	case <-w.exitCh:
-=======
 // totalFees computes total consumed miner fees in Wei. Block transactions and receipts have to have the same order.
 func totalFees(block *types.Block, receipts []*types.Receipt) *big.Int {
 	feesWei := new(big.Int)
@@ -1261,6 +1152,5 @@
 		return errBlockInterruptedByTimeout
 	default:
 		panic(fmt.Errorf("undefined signal %d", signal))
->>>>>>> bed84606
 	}
 }