--- conflicted
+++ resolved
@@ -20,12 +20,8 @@
 		971800:  deploymentSet{deployments7},
 		1529980: deploymentSet{deployments9},
 		1892000: deploymentSet{deployments10},
-<<<<<<< HEAD
-		9999999: deploymentSet{deployments11}, // TODO
+		4089588: deploymentSet{deployments11},
 		9999998: deploymentSet{deployments12}, // TODO
-=======
-		4089588: deploymentSet{deployments11},
->>>>>>> 4ad85630
 	},
 	params.OasysTestnetGenesisHash: {
 		1:       deploymentSet{deployments0},
