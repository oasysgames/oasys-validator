--- conflicted
+++ resolved
@@ -37,13 +37,8 @@
 	"github.com/ethereum/go-ethereum/beacon/fakebeacon"
 	"github.com/ethereum/go-ethereum/cmd/utils"
 	"github.com/ethereum/go-ethereum/common"
-<<<<<<< HEAD
 	"github.com/ethereum/go-ethereum/core/rawdb"
-=======
-	"github.com/ethereum/go-ethereum/common/hexutil"
 	"github.com/ethereum/go-ethereum/crypto"
-	"github.com/ethereum/go-ethereum/eth/catalyst"
->>>>>>> 12b4131f
 	"github.com/ethereum/go-ethereum/eth/ethconfig"
 	"github.com/ethereum/go-ethereum/internal/ethapi"
 	"github.com/ethereum/go-ethereum/internal/flags"
@@ -237,8 +232,8 @@
        Account
        ------------------
        0x%x (10^49 ETH)
-`, cfg.Eth.Miner.PendingFeeRecipient)
-		if cfg.Eth.Miner.PendingFeeRecipient == utils.DeveloperAddr {
+`, cfg.Eth.Miner.Etherbase)
+		if cfg.Eth.Miner.Etherbase == utils.DeveloperAddr {
 			devModeBanner += fmt.Sprintf(` 
        Private Key
        ------------------
@@ -253,7 +248,6 @@
 // makeFullNode loads geth configuration and creates the Ethereum backend.
 func makeFullNode(ctx *cli.Context) (*node.Node, ethapi.Backend) {
 	stack, cfg := makeConfigNode(ctx)
-<<<<<<< HEAD
 	if ctx.IsSet(utils.RialtoHash.Name) {
 		v := ctx.String(utils.RialtoHash.Name)
 		params.RialtoGenesisHash = common.HexToHash(v)
@@ -274,11 +268,6 @@
 	if ctx.IsSet(utils.OverrideFermi.Name) {
 		v := ctx.Uint64(utils.OverrideFermi.Name)
 		cfg.Eth.OverrideFermi = &v
-=======
-	if ctx.IsSet(utils.OverrideOsaka.Name) {
-		v := ctx.Uint64(utils.OverrideOsaka.Name)
-		cfg.Eth.OverrideOsaka = &v
->>>>>>> 12b4131f
 	}
 	if ctx.IsSet(utils.OverrideVerkle.Name) {
 		v := ctx.Uint64(utils.OverrideVerkle.Name)
@@ -330,7 +319,6 @@
 		utils.RegisterEthStatsService(stack, backend, cfg.Ethstats.URL)
 	}
 
-<<<<<<< HEAD
 	if ctx.IsSet(utils.FakeBeaconAddrFlag.Name) {
 		cfg.FakeBeacon.Addr = ctx.String(utils.FakeBeaconAddrFlag.Name)
 	}
@@ -339,34 +327,6 @@
 	}
 	if cfg.FakeBeacon.Enable || ctx.IsSet(utils.FakeBeaconEnabledFlag.Name) {
 		go fakebeacon.NewService(&cfg.FakeBeacon, backend).Run()
-=======
-	if ctx.IsSet(utils.DeveloperFlag.Name) {
-		// Start dev mode.
-		simBeacon, err := catalyst.NewSimulatedBeacon(ctx.Uint64(utils.DeveloperPeriodFlag.Name), cfg.Eth.Miner.PendingFeeRecipient, eth)
-		if err != nil {
-			utils.Fatalf("failed to register dev mode catalyst service: %v", err)
-		}
-		catalyst.RegisterSimulatedBeaconAPIs(stack, simBeacon)
-		stack.RegisterLifecycle(simBeacon)
-
-		banner := constructDevModeBanner(ctx, cfg)
-		for _, line := range strings.Split(banner, "\n") {
-			log.Warn(line)
-		}
-	} else if ctx.IsSet(utils.BeaconApiFlag.Name) {
-		// Start blsync mode.
-		srv := rpc.NewServer()
-		srv.RegisterName("engine", catalyst.NewConsensusAPI(eth))
-		blsyncer := blsync.NewClient(utils.MakeBeaconLightConfig(ctx))
-		blsyncer.SetEngineRPC(rpc.DialInProc(srv))
-		stack.RegisterLifecycle(blsyncer)
-	} else {
-		// Launch the engine API for interacting with external consensus client.
-		err := catalyst.Register(stack, eth)
-		if err != nil {
-			utils.Fatalf("failed to register catalyst service: %v", err)
-		}
->>>>>>> 12b4131f
 	}
 
 	git, _ := version.VCS()
