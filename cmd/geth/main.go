// Copyright 2014 The go-ethereum Authors
// This file is part of go-ethereum.
//
// go-ethereum is free software: you can redistribute it and/or modify
// it under the terms of the GNU General Public License as published by
// the Free Software Foundation, either version 3 of the License, or
// (at your option) any later version.
//
// go-ethereum is distributed in the hope that it will be useful,
// but WITHOUT ANY WARRANTY; without even the implied warranty of
// MERCHANTABILITY or FITNESS FOR A PARTICULAR PURPOSE. See the
// GNU General Public License for more details.
//
// You should have received a copy of the GNU General Public License
// along with go-ethereum. If not, see <http://www.gnu.org/licenses/>.

// geth is the official command-line client for Ethereum.
package main

import (
	"fmt"
	"os"
	"sort"
	"strconv"
	"strings"
	"time"

	"github.com/ethereum/go-ethereum/accounts"
	"github.com/ethereum/go-ethereum/accounts/keystore"
	"github.com/ethereum/go-ethereum/cmd/utils"
	"github.com/ethereum/go-ethereum/common"
	"github.com/ethereum/go-ethereum/console/prompt"
	"github.com/ethereum/go-ethereum/eth"
	"github.com/ethereum/go-ethereum/eth/downloader"
	"github.com/ethereum/go-ethereum/ethclient"
	"github.com/ethereum/go-ethereum/internal/debug"
	"github.com/ethereum/go-ethereum/internal/ethapi"
	"github.com/ethereum/go-ethereum/internal/flags"
	"github.com/ethereum/go-ethereum/log"
	"github.com/ethereum/go-ethereum/metrics"
	"github.com/ethereum/go-ethereum/node"
	"go.uber.org/automaxprocs/maxprocs"

	// Force-load the tracer engines to trigger registration
	_ "github.com/ethereum/go-ethereum/eth/tracers/js"
	_ "github.com/ethereum/go-ethereum/eth/tracers/native"

	"github.com/urfave/cli/v2"
)

const (
	clientIdentifier = "geth" // Client identifier to advertise over the network
)

var (
	// flags that configure the node
	nodeFlags = flags.Merge([]cli.Flag{
		utils.IdentityFlag,
		utils.UnlockedAccountFlag,
		utils.PasswordFileFlag,
		utils.BootnodesFlag,
		utils.MinFreeDiskSpaceFlag,
		utils.KeyStoreDirFlag,
		utils.ExternalSignerFlag,
		utils.NoUSBFlag,
		utils.USBFlag,
		utils.SmartCardDaemonPathFlag,
		utils.OverrideCancun,
		utils.OverrideVerkle,
		utils.EnablePersonal,
		utils.TxPoolLocalsFlag,
		utils.TxPoolNoLocalsFlag,
		utils.TxPoolJournalFlag,
		utils.TxPoolRejournalFlag,
		utils.TxPoolPriceLimitFlag,
		utils.TxPoolPriceBumpFlag,
		utils.TxPoolAccountSlotsFlag,
		utils.TxPoolGlobalSlotsFlag,
		utils.TxPoolAccountQueueFlag,
		utils.TxPoolGlobalQueueFlag,
		utils.TxPoolLifetimeFlag,
		utils.BlobPoolDataDirFlag,
		utils.BlobPoolDataCapFlag,
		utils.BlobPoolPriceBumpFlag,
		utils.SyncModeFlag,
		utils.SyncTargetFlag,
		utils.ExitWhenSyncedFlag,
		utils.GCModeFlag,
		utils.SnapshotFlag,
		utils.TxLookupLimitFlag,
		utils.LightServeFlag,
		utils.LightIngressFlag,
		utils.LightEgressFlag,
		utils.LightMaxPeersFlag,
		utils.LightNoPruneFlag,
		utils.LightKDFFlag,
		utils.LightNoSyncServeFlag,
		utils.EthRequiredBlocksFlag,
		utils.LegacyWhitelistFlag,
		utils.BloomFilterSizeFlag,
		utils.CacheFlag,
		utils.CacheDatabaseFlag,
		utils.CacheTrieFlag,
		utils.CacheTrieJournalFlag,
		utils.CacheTrieRejournalFlag,
		utils.CacheGCFlag,
		utils.CacheSnapshotFlag,
		utils.CacheNoPrefetchFlag,
		utils.CachePreimagesFlag,
		utils.CacheLogSizeFlag,
		utils.FDLimitFlag,
		utils.CryptoKZGFlag,
		utils.ListenPortFlag,
		utils.DiscoveryPortFlag,
		utils.MaxPeersFlag,
		utils.MaxPendingPeersFlag,
		utils.MiningEnabledFlag,
		utils.MinerGasLimitFlag,
		utils.MinerGasPriceFlag,
		utils.MinerEtherbaseFlag,
		utils.MinerExtraDataFlag,
		utils.MinerRecommitIntervalFlag,
		utils.MinerNewPayloadTimeout,
		utils.NATFlag,
		utils.NoDiscoverFlag,
		utils.DiscoveryV4Flag,
		utils.DiscoveryV5Flag,
		utils.LegacyDiscoveryV5Flag,
		utils.NetrestrictFlag,
		utils.NodeKeyFileFlag,
		utils.NodeKeyHexFlag,
		utils.DNSDiscoveryFlag,
		utils.DeveloperFlag,
		utils.DeveloperGasLimitFlag,
		utils.DeveloperPeriodFlag,
		utils.VMEnableDebugFlag,
		utils.NetworkIdFlag,
		utils.EthStatsURLFlag,
		utils.NoCompactionFlag,
		utils.GpoBlocksFlag,
		utils.GpoPercentileFlag,
		utils.GpoMaxGasPriceFlag,
		utils.GpoIgnoreGasPriceFlag,
		configFileFlag,
	}, utils.NetworkFlags, utils.DatabasePathFlags)

	rpcFlags = []cli.Flag{
		utils.HTTPEnabledFlag,
		utils.HTTPListenAddrFlag,
		utils.HTTPPortFlag,
		utils.HTTPCORSDomainFlag,
		utils.AuthListenFlag,
		utils.AuthPortFlag,
		utils.AuthVirtualHostsFlag,
		utils.JWTSecretFlag,
		utils.HTTPVirtualHostsFlag,
		utils.GraphQLEnabledFlag,
		utils.GraphQLCORSDomainFlag,
		utils.GraphQLVirtualHostsFlag,
		utils.HTTPApiFlag,
		utils.HTTPPathPrefixFlag,
		utils.WSEnabledFlag,
		utils.WSListenAddrFlag,
		utils.WSPortFlag,
		utils.WSApiFlag,
		utils.WSAllowedOriginsFlag,
		utils.WSPathPrefixFlag,
		utils.IPCDisabledFlag,
		utils.IPCPathFlag,
		utils.InsecureUnlockAllowedFlag,
		utils.RPCGlobalGasCapFlag,
		utils.RPCGlobalEVMTimeoutFlag,
		utils.RPCGlobalTxFeeCapFlag,
		utils.AllowUnprotectedTxs,
		utils.BatchRequestLimit,
		utils.BatchResponseMaxSize,
	}

	metricsFlags = []cli.Flag{
		utils.MetricsEnabledFlag,
		utils.MetricsEnabledExpensiveFlag,
		utils.MetricsHTTPFlag,
		utils.MetricsPortFlag,
		utils.MetricsEnableInfluxDBFlag,
		utils.MetricsInfluxDBEndpointFlag,
		utils.MetricsInfluxDBDatabaseFlag,
		utils.MetricsInfluxDBUsernameFlag,
		utils.MetricsInfluxDBPasswordFlag,
		utils.MetricsInfluxDBTagsFlag,
		utils.MetricsEnableInfluxDBV2Flag,
		utils.MetricsInfluxDBTokenFlag,
		utils.MetricsInfluxDBBucketFlag,
		utils.MetricsInfluxDBOrganizationFlag,
	}
)

var app = flags.NewApp("the go-ethereum command line interface")

func init() {
	// Initialize the CLI app and start Geth
	app.Action = geth
<<<<<<< HEAD
	app.HideVersion = true // we have a command to print the version
	app.Copyright = "Copyright 2022 Oasys | Blockchain for The Games All Rights Reserved."
	app.Commands = []cli.Command{
=======
	app.Copyright = "Copyright 2013-2023 The go-ethereum Authors"
	app.Commands = []*cli.Command{
>>>>>>> bed84606
		// See chaincmd.go:
		initCommand,
		importCommand,
		exportCommand,
		importPreimagesCommand,
		exportPreimagesCommand,
		removedbCommand,
		dumpCommand,
		dumpGenesisCommand,
		// See accountcmd.go:
		accountCommand,
		walletCommand,
		// See consolecmd.go:
		consoleCommand,
		attachCommand,
		javascriptCommand,
		// See misccmd.go:
		versionCommand,
		versionCheckCommand,
		licenseCommand,
		// See config.go
		dumpConfigCommand,
		// see dbcmd.go
		dbCommand,
		// See cmd/utils/flags_legacy.go
		utils.ShowDeprecated,
		// See snapshot.go
		snapshotCommand,
		// See verkle.go
		verkleCommand,
	}
	sort.Sort(cli.CommandsByName(app.Commands))

	app.Flags = flags.Merge(
		nodeFlags,
		rpcFlags,
		consoleFlags,
		debug.Flags,
		metricsFlags,
	)

	app.Before = func(ctx *cli.Context) error {
		maxprocs.Set() // Automatically set GOMAXPROCS to match Linux container CPU quota.
		flags.MigrateGlobalFlags(ctx)
		return debug.Setup(ctx)
	}
	app.After = func(ctx *cli.Context) error {
		debug.Exit()
		prompt.Stdin.Close() // Resets terminal mode.
		return nil
	}
}

func main() {
	if err := app.Run(os.Args); err != nil {
		fmt.Fprintln(os.Stderr, err)
		os.Exit(1)
	}
}

// prepare manipulates memory cache allowance and setups metric system.
// This function should be called before launching devp2p stack.
func prepare(ctx *cli.Context) {
	// If we're running a known preset, log it for convenience.
	switch {
	case ctx.IsSet(utils.GoerliFlag.Name):
		log.Info("Starting Geth on Görli testnet...")

	case ctx.IsSet(utils.SepoliaFlag.Name):
		log.Info("Starting Geth on Sepolia testnet...")

	case ctx.IsSet(utils.DeveloperFlag.Name):
		log.Info("Starting Geth in ephemeral dev mode...")
		log.Warn(`You are running Geth in --dev mode. Please note the following:

  1. This mode is only intended for fast, iterative development without assumptions on
     security or persistence.
  2. The database is created in memory unless specified otherwise. Therefore, shutting down
     your computer or losing power will wipe your entire block data and chain state for
     your dev environment.
  3. A random, pre-allocated developer account will be available and unlocked as
     eth.coinbase, which can be used for testing. The random dev account is temporary,
     stored on a ramdisk, and will be lost if your machine is restarted.
  4. Mining is enabled by default. However, the client will only seal blocks if transactions
     are pending in the mempool. The miner's minimum accepted gas price is 1.
  5. Networking is disabled; there is no listen-address, the maximum number of peers is set
     to 0, and discovery is disabled.
`)

	case !ctx.IsSet(utils.NetworkIdFlag.Name):
		log.Info("Starting Geth on Ethereum mainnet...")
	}
	// If we're a full node on mainnet without --cache specified, bump default cache allowance
	if ctx.String(utils.SyncModeFlag.Name) != "light" && !ctx.IsSet(utils.CacheFlag.Name) && !ctx.IsSet(utils.NetworkIdFlag.Name) {
		// Make sure we're not on any supported preconfigured testnet either
		if !ctx.IsSet(utils.SepoliaFlag.Name) &&
			!ctx.IsSet(utils.GoerliFlag.Name) &&
			!ctx.IsSet(utils.DeveloperFlag.Name) {
			// Nope, we're really on mainnet. Bump that cache up!
			log.Info("Bumping default cache on mainnet", "provided", ctx.Int(utils.CacheFlag.Name), "updated", 4096)
			ctx.Set(utils.CacheFlag.Name, strconv.Itoa(4096))
		}
	}
	// If we're running a light client on any network, drop the cache to some meaningfully low amount
	if ctx.String(utils.SyncModeFlag.Name) == "light" && !ctx.IsSet(utils.CacheFlag.Name) {
		log.Info("Dropping default light client cache", "provided", ctx.Int(utils.CacheFlag.Name), "updated", 128)
		ctx.Set(utils.CacheFlag.Name, strconv.Itoa(128))
	}

	// Start metrics export if enabled
	utils.SetupMetrics(ctx)

	// Start system runtime metrics collection
	go metrics.CollectProcessMetrics(3 * time.Second)
}

// geth is the main entry point into the system if no special subcommand is run.
// It creates a default node based on the command line arguments and runs it in
// blocking mode, waiting for it to be shut down.
func geth(ctx *cli.Context) error {
	if args := ctx.Args().Slice(); len(args) > 0 {
		return fmt.Errorf("invalid command: %q", args[0])
	}

	prepare(ctx)
	stack, backend := makeFullNode(ctx)
	defer stack.Close()

	startNode(ctx, stack, backend, false)
	stack.Wait()
	return nil
}

// startNode boots up the system node and all registered protocols, after which
// it unlocks any requested accounts, and starts the RPC/IPC interfaces and the
// miner.
func startNode(ctx *cli.Context, stack *node.Node, backend ethapi.Backend, isConsole bool) {
	debug.Memsize.Add("node", stack)

	// Start up the node itself
	utils.StartNode(ctx, stack, isConsole)

	// Unlock any account specifically requested
	unlockAccounts(ctx, stack)

	// Register wallet event handlers to open and auto-derive wallets
	events := make(chan accounts.WalletEvent, 16)
	stack.AccountManager().Subscribe(events)

	// Create a client to interact with local geth node.
	rpcClient := stack.Attach()
	ethClient := ethclient.NewClient(rpcClient)

	go func() {
		// Open any wallets already attached
		for _, wallet := range stack.AccountManager().Wallets() {
			if err := wallet.Open(""); err != nil {
				log.Warn("Failed to open wallet", "url", wallet.URL(), "err", err)
			}
		}
		// Listen for wallet event till termination
		for event := range events {
			switch event.Kind {
			case accounts.WalletArrived:
				if err := event.Wallet.Open(""); err != nil {
					log.Warn("New wallet appeared, failed to open", "url", event.Wallet.URL(), "err", err)
				}
			case accounts.WalletOpened:
				status, _ := event.Wallet.Status()
				log.Info("New wallet appeared", "url", event.Wallet.URL(), "status", status)

				var derivationPaths []accounts.DerivationPath
				if event.Wallet.URL().Scheme == "ledger" {
					derivationPaths = append(derivationPaths, accounts.LegacyLedgerBaseDerivationPath)
				}
				derivationPaths = append(derivationPaths, accounts.DefaultBaseDerivationPath)

				event.Wallet.SelfDerive(derivationPaths, ethClient)

			case accounts.WalletDropped:
				log.Info("Old wallet dropped", "url", event.Wallet.URL())
				event.Wallet.Close()
			}
		}
	}()

	// Spawn a standalone goroutine for status synchronization monitoring,
	// close the node when synchronization is complete if user required.
	if ctx.Bool(utils.ExitWhenSyncedFlag.Name) {
		go func() {
			sub := stack.EventMux().Subscribe(downloader.DoneEvent{})
			defer sub.Unsubscribe()
			for {
				event := <-sub.Chan()
				if event == nil {
					continue
				}
				done, ok := event.Data.(downloader.DoneEvent)
				if !ok {
					continue
				}
				if timestamp := time.Unix(int64(done.Latest.Time), 0); time.Since(timestamp) < 10*time.Minute {
					log.Info("Synchronisation completed", "latestnum", done.Latest.Number, "latesthash", done.Latest.Hash(),
						"age", common.PrettyAge(timestamp))
					stack.Close()
				}
			}
		}()
	}

	// Start auxiliary services if enabled
	if ctx.Bool(utils.MiningEnabledFlag.Name) {
		// Mining only makes sense if a full Ethereum node is running
		if ctx.String(utils.SyncModeFlag.Name) == "light" {
			utils.Fatalf("Light clients do not support mining")
		}
		ethBackend, ok := backend.(*eth.EthAPIBackend)
		if !ok {
			utils.Fatalf("Ethereum service not running")
		}
		// Set the gas price to the limits from the CLI and start mining
		gasprice := flags.GlobalBig(ctx, utils.MinerGasPriceFlag.Name)
		ethBackend.TxPool().SetGasTip(gasprice)
		if err := ethBackend.StartMining(); err != nil {
			utils.Fatalf("Failed to start mining: %v", err)
		}
	}
}

// unlockAccounts unlocks any account specifically requested.
func unlockAccounts(ctx *cli.Context, stack *node.Node) {
	var unlocks []string
	inputs := strings.Split(ctx.String(utils.UnlockedAccountFlag.Name), ",")
	for _, input := range inputs {
		if trimmed := strings.TrimSpace(input); trimmed != "" {
			unlocks = append(unlocks, trimmed)
		}
	}
	// Short circuit if there is no account to unlock.
	if len(unlocks) == 0 {
		return
	}
	// If insecure account unlocking is not allowed if node's APIs are exposed to external.
	// Print warning log to user and skip unlocking.
	if !stack.Config().InsecureUnlockAllowed && stack.Config().ExtRPCEnabled() {
		utils.Fatalf("Account unlock with HTTP access is forbidden!")
	}
	backends := stack.AccountManager().Backends(keystore.KeyStoreType)
	if len(backends) == 0 {
		log.Warn("Failed to unlock accounts, keystore is not available")
		return
	}
	ks := backends[0].(*keystore.KeyStore)
	passwords := utils.MakePasswordList(ctx)
	for i, account := range unlocks {
		unlockAccount(ks, account, i, passwords)
	}
}<|MERGE_RESOLUTION|>--- conflicted
+++ resolved
@@ -199,14 +199,9 @@
 func init() {
 	// Initialize the CLI app and start Geth
 	app.Action = geth
-<<<<<<< HEAD
 	app.HideVersion = true // we have a command to print the version
 	app.Copyright = "Copyright 2022 Oasys | Blockchain for The Games All Rights Reserved."
-	app.Commands = []cli.Command{
-=======
-	app.Copyright = "Copyright 2013-2023 The go-ethereum Authors"
 	app.Commands = []*cli.Command{
->>>>>>> bed84606
 		// See chaincmd.go:
 		initCommand,
 		importCommand,
