// Copyright 2024 The go-ethereum Authors
// This file is part of the go-ethereum library.
//
// The go-ethereum library is free software: you can redistribute it and/or modify
// it under the terms of the GNU Lesser General Public License as published by
// the Free Software Foundation, either version 3 of the License, or
// (at your option) any later version.
//
// The go-ethereum library is distributed in the hope that it will be useful,
// but WITHOUT ANY WARRANTY; without even the implied warranty of
// MERCHANTABILITY or FITNESS FOR A PARTICULAR PURPOSE. See the
// GNU Lesser General Public License for more details.
//
// You should have received a copy of the GNU Lesser General Public License
// along with the go-ethereum library. If not, see <http://www.gnu.org/licenses/>.

package version

const (
<<<<<<< HEAD
	Major = 1          // Major version component of the current release
	Minor = 7          // Minor version component of the current release
	Patch = 5          // Patch version component of the current release
	Meta  = "testnet0" // Version metadata to append to the version string
=======
	Major = 1  // Major version component of the current release
	Minor = 7  // Minor version component of the current release
	Patch = 6  // Patch version component of the current release
	Meta  = "" // Version metadata to append to the version string
>>>>>>> 723b7c3c
)<|MERGE_RESOLUTION|>--- conflicted
+++ resolved
@@ -17,15 +17,8 @@
 package version
 
 const (
-<<<<<<< HEAD
 	Major = 1          // Major version component of the current release
 	Minor = 7          // Minor version component of the current release
-	Patch = 5          // Patch version component of the current release
+	Patch = 6          // Patch version component of the current release
 	Meta  = "testnet0" // Version metadata to append to the version string
-=======
-	Major = 1  // Major version component of the current release
-	Minor = 7  // Minor version component of the current release
-	Patch = 6  // Patch version component of the current release
-	Meta  = "" // Version metadata to append to the version string
->>>>>>> 723b7c3c
 )