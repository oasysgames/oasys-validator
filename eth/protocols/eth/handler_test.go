--- conflicted
+++ resolved
@@ -18,12 +18,9 @@
 
 import (
 	"bytes"
-<<<<<<< HEAD
 	rand2 "crypto/rand"
+	"crypto/sha256"
 	"io"
-=======
-	"crypto/sha256"
->>>>>>> 12b4131f
 	"math"
 	"math/big"
 	"math/rand"
@@ -43,10 +40,7 @@
 	"github.com/ethereum/go-ethereum/core/types"
 	"github.com/ethereum/go-ethereum/crypto"
 	"github.com/ethereum/go-ethereum/crypto/kzg4844"
-<<<<<<< HEAD
 	"github.com/ethereum/go-ethereum/eth/protocols/bsc"
-=======
->>>>>>> 12b4131f
 	"github.com/ethereum/go-ethereum/ethdb"
 	"github.com/ethereum/go-ethereum/p2p"
 	"github.com/ethereum/go-ethereum/p2p/enode"
@@ -130,11 +124,7 @@
 		Alloc:      types.GenesisAlloc{testAddr: {Balance: big.NewInt(100_000_000_000_000_000)}},
 		Difficulty: common.Big0,
 	}
-<<<<<<< HEAD
-	chain, _ := core.NewBlockChain(db, nil, gspec, nil, engine, vm.Config{}, nil, nil)
-=======
 	chain, _ := core.NewBlockChain(db, gspec, engine, nil)
->>>>>>> 12b4131f
 
 	_, bs, _ := core.GenerateChainWithGenesis(gspec, engine, blocks, generator)
 	if _, err := chain.InsertChain(bs); err != nil {
@@ -638,7 +628,6 @@
 	})
 }
 
-<<<<<<< HEAD
 func TestHandleNewBlock(t *testing.T) {
 	t.Parallel()
 
@@ -653,32 +642,11 @@
 	}
 
 	backend := newTestBackendWithGenerator(maxBodiesServe+15, true, gen)
-=======
-func TestGetPooledTransaction(t *testing.T) {
-	t.Run("blobTx", func(t *testing.T) {
-		testGetPooledTransaction(t, true)
-	})
-	t.Run("legacyTx", func(t *testing.T) {
-		testGetPooledTransaction(t, false)
-	})
-}
-
-func testGetPooledTransaction(t *testing.T, blobTx bool) {
-	var (
-		emptyBlob          = kzg4844.Blob{}
-		emptyBlobs         = []kzg4844.Blob{emptyBlob}
-		emptyBlobCommit, _ = kzg4844.BlobToCommitment(&emptyBlob)
-		emptyBlobProof, _  = kzg4844.ComputeBlobProof(&emptyBlob, emptyBlobCommit)
-		emptyBlobHash      = kzg4844.CalcBlobHashV1(sha256.New(), &emptyBlobCommit)
-	)
-	backend := newTestBackendWithGenerator(0, true, true, nil)
->>>>>>> 12b4131f
 	defer backend.close()
 
 	peer, _ := newTestPeer("peer", ETH68, backend)
 	defer peer.close()
 
-<<<<<<< HEAD
 	v := new(uint32)
 	*v = 1
 	genBlobs := makeBlkBlobs(1, 2)
@@ -806,7 +774,31 @@
 		}
 	}
 	return ret
-=======
+}
+
+func TestGetPooledTransaction(t *testing.T) {
+	t.Run("blobTx", func(t *testing.T) {
+		testGetPooledTransaction(t, true)
+	})
+	t.Run("legacyTx", func(t *testing.T) {
+		testGetPooledTransaction(t, false)
+	})
+}
+
+func testGetPooledTransaction(t *testing.T, blobTx bool) {
+	var (
+		emptyBlob          = kzg4844.Blob{}
+		emptyBlobs         = []kzg4844.Blob{emptyBlob}
+		emptyBlobCommit, _ = kzg4844.BlobToCommitment(&emptyBlob)
+		emptyBlobProof, _  = kzg4844.ComputeBlobProof(&emptyBlob, emptyBlobCommit)
+		emptyBlobHash      = kzg4844.CalcBlobHashV1(sha256.New(), &emptyBlobCommit)
+	)
+	backend := newTestBackendWithGenerator(0, true, true, nil)
+	defer backend.close()
+
+	peer, _ := newTestPeer("peer", ETH68, backend)
+	defer peer.close()
+
 	var (
 		tx     *types.Transaction
 		err    error
@@ -859,5 +851,4 @@
 	}); err != nil {
 		t.Errorf("pooled transaction mismatch: %v", err)
 	}
->>>>>>> 12b4131f
 }