// Copyright 2015 The go-ethereum Authors
// This file is part of the go-ethereum library.
//
// The go-ethereum library is free software: you can redistribute it and/or modify
// it under the terms of the GNU Lesser General Public License as published by
// the Free Software Foundation, either version 3 of the License, or
// (at your option) any later version.
//
// The go-ethereum library is distributed in the hope that it will be useful,
// but WITHOUT ANY WARRANTY; without even the implied warranty of
// MERCHANTABILITY or FITNESS FOR A PARTICULAR PURPOSE. See the
// GNU Lesser General Public License for more details.
//
// You should have received a copy of the GNU Lesser General Public License
// along with the go-ethereum library. If not, see <http://www.gnu.org/licenses/>.

package eth

import (
	"errors"
	"math/big"
	"time"

	"github.com/ethereum/go-ethereum/common"
	"github.com/ethereum/go-ethereum/consensus"
	"github.com/ethereum/go-ethereum/core/rawdb"
	"github.com/ethereum/go-ethereum/core/types"
	"github.com/ethereum/go-ethereum/eth/downloader"
	"github.com/ethereum/go-ethereum/eth/protocols/eth"
	"github.com/ethereum/go-ethereum/log"
)

const (
	forceSyncCycle      = 10 * time.Second // Time interval to force syncs, even if few peers are available
	defaultMinSyncPeers = 5                // Amount of peers desired to start syncing
)

// syncTransactions starts sending all currently pending transactions to the given peer.
func (h *handler) syncTransactions(p *eth.Peer) {
	var hashes []common.Hash
	for _, batch := range h.txpool.Pending(false) {
		for _, tx := range batch {
			hashes = append(hashes, tx.Hash)
		}
	}
	if len(hashes) == 0 {
		return
	}
	p.AsyncSendPooledTransactionHashes(hashes)
}

// syncVotes starts sending all currently pending votes to the given peer.
func (h *handler) syncVotes(p *bscPeer) {
	votes := h.votepool.GetVotes()
	if len(votes) == 0 {
		return
	}
	p.AsyncSendVotes(votes)
}

// chainSyncer coordinates blockchain sync components.
type chainSyncer struct {
	handler     *handler
	force       *time.Timer
	forced      bool // true when force timer fired
	warned      time.Time
	peerEventCh chan struct{}
	doneCh      chan error // non-nil when sync is running
}

// chainSyncOp is a scheduled sync operation.
type chainSyncOp struct {
	mode downloader.SyncMode
	peer *eth.Peer
	td   *big.Int
	head common.Hash
}

// newChainSyncer creates a chainSyncer.
func newChainSyncer(handler *handler) *chainSyncer {
	return &chainSyncer{
		handler:     handler,
		peerEventCh: make(chan struct{}),
	}
}

// handlePeerEvent notifies the syncer about a change in the peer set.
// This is called for new peers and every time a peer announces a new
// chain head.
func (cs *chainSyncer) handlePeerEvent() bool {
	select {
	case cs.peerEventCh <- struct{}{}:
		return true
	case <-cs.handler.quitSync:
		return false
	}
}

// loop runs in its own goroutine and launches the sync when necessary.
func (cs *chainSyncer) loop() {
	defer cs.handler.wg.Done()

	cs.handler.blockFetcher.Start()
	cs.handler.txFetcher.Start()
	defer cs.handler.blockFetcher.Stop()
	defer cs.handler.txFetcher.Stop()
	defer cs.handler.downloader.Terminate()

	// The force timer lowers the peer count threshold down to one when it fires.
	// This ensures we'll always start sync even if there aren't enough peers.
	cs.force = time.NewTimer(forceSyncCycle)
	defer cs.force.Stop()

	for {
		if op := cs.nextSyncOp(); op != nil {
			cs.startSync(op)
		}
		select {
		case <-cs.peerEventCh:
			// Peer information changed, recheck.
		case err := <-cs.doneCh:
			cs.doneCh = nil
			cs.force.Reset(forceSyncCycle)
			cs.forced = false

			// If we've reached the merge transition but no beacon client is available, or
			// it has not yet switched us over, keep warning the user that their infra is
			// potentially flaky.
			if errors.Is(err, downloader.ErrMergeTransition) && time.Since(cs.warned) > 10*time.Second {
				log.Warn("Local chain is post-merge, waiting for beacon client sync switch-over...")
				cs.warned = time.Now()
			}
		case <-cs.force.C:
			cs.forced = true

		case <-cs.handler.quitSync:
			// Disable all insertion on the blockchain. This needs to happen before
			// terminating the downloader because the downloader waits for blockchain
			// inserts, and these can take a long time to finish.
			cs.handler.chain.StopInsert()
			cs.handler.downloader.Terminate()
			if cs.doneCh != nil {
				<-cs.doneCh
			}
			return
		}
	}
}

// nextSyncOp determines whether sync is required at this time.
func (cs *chainSyncer) nextSyncOp() *chainSyncOp {
	if cs.doneCh != nil {
		return nil // Sync already running
	}
	// If a beacon client once took over control, disable the entire legacy sync
	// path from here on end. Note, there is a slight "race" between reaching TTD
	// and the beacon client taking over. The downloader will enforce that nothing
	// above the first TTD will be delivered to the chain for import.
	//
	// An alternative would be to check the local chain for exceeding the TTD and
	// avoid triggering a sync in that case, but that could also miss sibling or
	// other family TTD block being accepted.
	if cs.handler.chain.Config().TerminalTotalDifficultyPassed || cs.handler.merger.TDDReached() {
		return nil
	}
	// Ensure we're at minimum peer count.
	minPeers := defaultMinSyncPeers
	if cs.forced {
		minPeers = 1
	} else if minPeers > cs.handler.maxPeers {
		minPeers = cs.handler.maxPeers
	}
	if cs.handler.peers.len() < minPeers {
		return nil
	}

	// Find the peer with the highest justified block height.
	mode, ourTD := cs.modeAndLocalHead()
	if peer, peerJustified, peerTD := cs.handler.peers.peerWithHighestJustifiedBlockAndTD(); peer != nil {
		if ourJustified := cs.getJustifiedBlockNumber(); ourJustified != nil {
			// Ignored because justified block height is lower.
			if peerJustified < *ourJustified {
				return nil
			}
<<<<<<< HEAD
			// Ignored because justified block height is the same but TD is lower.
			if peerJustified == *ourJustified && peerTD.Cmp(ourTD) < 0 {
=======
			// Ignored because justified block height is the same but TD is the same or lower.
			if peerJustified == *ourJustified && peerTD.Cmp(ourTD) <= 0 {
>>>>>>> 6cb8ad4e
				return nil
			}
		}
		return peerToSyncOp(mode, peer)
	}

	// We have enough peers, pick the one with the highest TD, but avoid going
	// over the terminal total difficulty. Above that we expect the consensus
	// clients to direct the chain head to sync to.
	peer := cs.handler.peers.peerWithHighestTD()
	if peer == nil {
		return nil
	}

	op := peerToSyncOp(mode, peer)
	if op.td.Cmp(ourTD) <= 0 {
		// We seem to be in sync according to the legacy rules. In the merge
		// world, it can also mean we're stuck on the merge block, waiting for
		// a beacon client. In the latter case, notify the user.
		if ttd := cs.handler.chain.Config().TerminalTotalDifficulty; ttd != nil && ourTD.Cmp(ttd) >= 0 && time.Since(cs.warned) > 10*time.Second {
			log.Warn("Local chain is post-merge, waiting for beacon client sync switch-over...")
			cs.warned = time.Now()
		}
		return nil // We're in sync
	}
	return op
}

// Retrieve the justified block number of the canonical chain from the consensus engine.
func (cs *chainSyncer) getJustifiedBlockNumber() *uint64 {
	head := cs.handler.chain.CurrentHeader()
	if !cs.handler.chain.Config().IsFastFinalityEnabled(head.Number) {
		return nil
	}
	pos, ok := cs.handler.chain.Engine().(consensus.PoS)
	if !ok {
		return nil
	}
	// Note: Do not use methods like `(*core.BlockChain).CurrentSafeBlock()`, as they may
	// fall back to the latest block if the justified block cannot be retrieved.
	justified, _, err := pos.GetJustifiedNumberAndHash(cs.handler.chain, []*types.Header{head})
	if err != nil {
		return nil
	}
	return &justified
}

func peerToSyncOp(mode downloader.SyncMode, p *eth.Peer) *chainSyncOp {
	peerHead, peerTD := p.Head()
	return &chainSyncOp{mode: mode, peer: p, td: peerTD, head: peerHead}
}

func (cs *chainSyncer) modeAndLocalHead() (downloader.SyncMode, *big.Int) {
	// If we're in snap sync mode, return that directly
	if cs.handler.snapSync.Load() {
		block := cs.handler.chain.CurrentSnapBlock()
		td := cs.handler.chain.GetTd(block.Hash(), block.Number.Uint64())
		return downloader.SnapSync, td
	}
	// We are probably in full sync, but we might have rewound to before the
	// snap sync pivot, check if we should re-enable snap sync.
	head := cs.handler.chain.CurrentBlock()
	if pivot := rawdb.ReadLastPivotNumber(cs.handler.database); pivot != nil {
		if head.Number.Uint64() < *pivot {
			block := cs.handler.chain.CurrentSnapBlock()
			td := cs.handler.chain.GetTd(block.Hash(), block.Number.Uint64())
			return downloader.SnapSync, td
		}
	}
	// We are in a full sync, but the associated head state is missing. To complete
	// the head state, forcefully rerun the snap sync. Note it doesn't mean the
	// persistent state is corrupted, just mismatch with the head block.
	if !cs.handler.chain.HasState(head.Root) {
		block := cs.handler.chain.CurrentSnapBlock()
		td := cs.handler.chain.GetTd(block.Hash(), block.Number.Uint64())
		log.Info("Reenabled snap sync as chain is stateless")
		return downloader.SnapSync, td
	}
	// Nope, we're really full syncing
	td := cs.handler.chain.GetTd(head.Hash(), head.Number.Uint64())
	return downloader.FullSync, td
}

// startSync launches doSync in a new goroutine.
func (cs *chainSyncer) startSync(op *chainSyncOp) {
	cs.doneCh = make(chan error, 1)
	go func() { cs.doneCh <- cs.handler.doSync(op) }()
}

// doSync synchronizes the local blockchain with a remote peer.
func (h *handler) doSync(op *chainSyncOp) error {
	if op.mode == downloader.SnapSync {
		// Before launch the snap sync, we have to ensure user uses the same
		// txlookup limit.
		// The main concern here is: during the snap sync Geth won't index the
		// block(generate tx indices) before the HEAD-limit. But if user changes
		// the limit in the next snap sync(e.g. user kill Geth manually and
		// restart) then it will be hard for Geth to figure out the oldest block
		// has been indexed. So here for the user-experience wise, it's non-optimal
		// that user can't change limit during the snap sync. If changed, Geth
		// will just blindly use the original one.
		limit := h.chain.TxLookupLimit()
		if stored := rawdb.ReadFastTxLookupLimit(h.database); stored == nil {
			rawdb.WriteFastTxLookupLimit(h.database, limit)
		} else if *stored != limit {
			h.chain.SetTxLookupLimit(*stored)
			log.Warn("Update txLookup limit", "provided", limit, "updated", *stored)
		}
	}
	// Run the sync cycle, and disable snap sync if we're past the pivot block
	err := h.downloader.LegacySync(op.peer.ID(), op.head, op.td, h.chain.Config().TerminalTotalDifficulty, op.mode)
	if err != nil {
		return err
	}
	h.enableSyncedFeatures()

	head := h.chain.CurrentBlock()
	if head.Number.Uint64() > 0 {
		// We've completed a sync cycle, notify all peers of new state. This path is
		// essential in star-topology networks where a gateway node needs to notify
		// all its out-of-date peers of the availability of a new block. This failure
		// scenario will most often crop up in private and hackathon networks with
		// degenerate connectivity, but it should be healthy for the mainnet too to
		// more reliably update peers or the local TD state.
		if block := h.chain.GetBlock(head.Hash(), head.Number.Uint64()); block != nil {
			h.BroadcastBlock(block, false)
		}
	}
	return nil
}<|MERGE_RESOLUTION|>--- conflicted
+++ resolved
@@ -182,13 +182,8 @@
 			if peerJustified < *ourJustified {
 				return nil
 			}
-<<<<<<< HEAD
-			// Ignored because justified block height is the same but TD is lower.
-			if peerJustified == *ourJustified && peerTD.Cmp(ourTD) < 0 {
-=======
 			// Ignored because justified block height is the same but TD is the same or lower.
 			if peerJustified == *ourJustified && peerTD.Cmp(ourTD) <= 0 {
->>>>>>> 6cb8ad4e
 				return nil
 			}
 		}
