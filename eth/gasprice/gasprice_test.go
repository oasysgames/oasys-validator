--- conflicted
+++ resolved
@@ -26,7 +26,6 @@
 	"testing"
 
 	"github.com/ethereum/go-ethereum/common"
-	"github.com/ethereum/go-ethereum/consensus"
 	"github.com/ethereum/go-ethereum/consensus/beacon"
 	"github.com/ethereum/go-ethereum/consensus/ethash"
 	"github.com/ethereum/go-ethereum/core"
@@ -160,21 +159,16 @@
 	config.LondonBlock = londonBlock
 	config.ArrowGlacierBlock = londonBlock
 	config.GrayGlacierBlock = londonBlock
-<<<<<<< HEAD
 	config.GibbsBlock = nil
 	config.LubanBlock = nil
 	config.PlatoBlock = nil
 	config.HertzBlock = nil
 	config.HertzfixBlock = nil
-	var engine consensus.Engine = beacon.New(ethash.NewFaker())
-	td := params.GenesisDifficulty.Uint64()
-=======
 	if cancunBlock != nil {
 		// Enable the merge with cancun fork.
 		config.MergeNetsplitBlock = cancunBlock
 	}
 	engine := beacon.New(ethash.NewFaker())
->>>>>>> da71839a
 
 	if cancunBlock != nil {
 		ts := gspec.Timestamp + cancunBlock.Uint64()*10 // fixed 10 sec block time in blockgen
@@ -235,12 +229,7 @@
 	})
 
 	// Construct testing chain
-<<<<<<< HEAD
-	gspec.Config.TerminalTotalDifficulty = new(big.Int).SetUint64(td)
 	chain, err := core.NewBlockChain(db, &core.CacheConfig{TrieCleanNoPrefetch: true}, gspec, nil, engine, vm.Config{}, nil, nil)
-=======
-	chain, err := core.NewBlockChain(db, &core.CacheConfig{TrieCleanNoPrefetch: true}, gspec, nil, engine, vm.Config{}, nil)
->>>>>>> da71839a
 	if err != nil {
 		t.Fatalf("Failed to create local chain, %v", err)
 	}
