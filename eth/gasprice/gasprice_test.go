--- conflicted
+++ resolved
@@ -26,6 +26,7 @@
 	"testing"
 
 	"github.com/ethereum/go-ethereum/common"
+	"github.com/ethereum/go-ethereum/consensus"
 	"github.com/ethereum/go-ethereum/consensus/beacon"
 	"github.com/ethereum/go-ethereum/consensus/ethash"
 	"github.com/ethereum/go-ethereum/core"
@@ -159,19 +160,12 @@
 	config.LondonBlock = londonBlock
 	config.ArrowGlacierBlock = londonBlock
 	config.GrayGlacierBlock = londonBlock
-<<<<<<< HEAD
 	config.GibbsBlock = nil
 	config.LubanBlock = nil
 	config.PlatoBlock = nil
 	config.HertzBlock = nil
 	config.HertzfixBlock = nil
 	var engine consensus.Engine = beacon.New(ethash.NewFaker())
-=======
-
-	engine := beacon.New(ethash.NewFaker())
-	engine.TestingTTDBlock(testHead + 1)
-
->>>>>>> c4ad459b
 	td := params.GenesisDifficulty.Uint64()
 
 	if cancunBlock != nil {
