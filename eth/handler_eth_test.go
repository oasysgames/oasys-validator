--- conflicted
+++ resolved
@@ -116,8 +116,8 @@
 		gspecNoFork  = &core.Genesis{Config: configNoFork}
 		gspecProFork = &core.Genesis{Config: configProFork}
 
-		chainNoFork, _  = core.NewBlockChain(dbNoFork, nil, gspecNoFork, nil, engine, vm.Config{}, nil)
-		chainProFork, _ = core.NewBlockChain(dbProFork, nil, gspecProFork, nil, engine, vm.Config{}, nil)
+		chainNoFork, _  = core.NewBlockChain(dbNoFork, nil, gspecNoFork, nil, engine, vm.Config{}, nil, nil)
+		chainProFork, _ = core.NewBlockChain(dbProFork, nil, gspecProFork, nil, engine, vm.Config{}, nil, nil)
 
 		_, blocksNoFork, _  = core.GenerateChainWithGenesis(gspecNoFork, engine, 2, nil)
 		_, blocksProFork, _ = core.GenerateChainWithGenesis(gspecProFork, engine, 2, nil)
@@ -126,11 +126,7 @@
 			Database:   dbNoFork,
 			Chain:      chainNoFork,
 			TxPool:     newTestTxPool(),
-<<<<<<< HEAD
 			VotePool:   newTestVotePool(),
-			Merger:     consensus.NewMerger(rawdb.NewMemoryDatabase()),
-=======
->>>>>>> f3c696fa
 			Network:    1,
 			Sync:       downloader.FullSync,
 			BloomCache: 1,
@@ -139,11 +135,7 @@
 			Database:   dbProFork,
 			Chain:      chainProFork,
 			TxPool:     newTestTxPool(),
-<<<<<<< HEAD
 			VotePool:   newTestVotePool(),
-			Merger:     consensus.NewMerger(rawdb.NewMemoryDatabase()),
-=======
->>>>>>> f3c696fa
 			Network:    1,
 			Sync:       downloader.FullSync,
 			BloomCache: 1,
@@ -539,7 +531,6 @@
 			}
 		}
 	}
-<<<<<<< HEAD
 }
 
 // Tests that local pending transactions get propagated to peers.
@@ -858,6 +849,4 @@
 		tryFunc(tryNum, "[2001:db8::11]:", "[2001:db8::22]:", true, doneCh5)
 	}
 	close(doneCh5)
-=======
->>>>>>> f3c696fa
 }