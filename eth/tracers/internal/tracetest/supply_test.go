// Copyright 2024 The go-ethereum Authors
// This file is part of the go-ethereum library.
//
// The go-ethereum library is free software: you can redistribute it and/or modify
// it under the terms of the GNU Lesser General Public License as published by
// the Free Software Foundation, either version 3 of the License, or
// (at your option) any later version.
//
// The go-ethereum library is distributed in the hope that it will be useful,
// but WITHOUT ANY WARRANTY; without even the implied warranty of
// MERCHANTABILITY or FITNESS FOR A PARTICULAR PURPOSE. See the
// GNU Lesser General Public License for more details.
//
// You should have received a copy of the GNU Lesser General Public License
// along with the go-ethereum library. If not, see <http://www.gnu.org/licenses/>.

package tracetest

import (
	"bufio"
	"bytes"
	"encoding/json"
	"fmt"
	"math/big"
	"os"
	"path"
	"path/filepath"
	"testing"

	"github.com/ethereum/go-ethereum/common"
	"github.com/ethereum/go-ethereum/common/hexutil"
	"github.com/ethereum/go-ethereum/consensus/beacon"
	"github.com/ethereum/go-ethereum/consensus/ethash"
	"github.com/ethereum/go-ethereum/core"
	"github.com/ethereum/go-ethereum/core/rawdb"
	"github.com/ethereum/go-ethereum/core/types"
	"github.com/ethereum/go-ethereum/core/vm"
	"github.com/ethereum/go-ethereum/crypto"
	"github.com/ethereum/go-ethereum/eth/tracers"
	"github.com/ethereum/go-ethereum/params"

	// Force-load live packages, to trigger registration
	_ "github.com/ethereum/go-ethereum/eth/tracers/live"
)

type supplyInfoIssuance struct {
	GenesisAlloc *hexutil.Big `json:"genesisAlloc,omitempty"`
	Reward       *hexutil.Big `json:"reward,omitempty"`
	Withdrawals  *hexutil.Big `json:"withdrawals,omitempty"`
}

type supplyInfoBurn struct {
	EIP1559 *hexutil.Big `json:"1559,omitempty"`
	Blob    *hexutil.Big `json:"blob,omitempty"`
	Misc    *hexutil.Big `json:"misc,omitempty"`
}

type supplyInfo struct {
	Issuance *supplyInfoIssuance `json:"issuance,omitempty"`
	Burn     *supplyInfoBurn     `json:"burn,omitempty"`

	// Block info
	Number     uint64      `json:"blockNumber"`
	Hash       common.Hash `json:"hash"`
	ParentHash common.Hash `json:"parentHash"`
}

func emptyBlockGenerationFunc(b *core.BlockGen) {}

func TestSupplyOmittedFields(t *testing.T) {
	var (
		config = *params.MergedTestChainConfig
		gspec  = &core.Genesis{
			Config: &config,
		}
	)

	out, _, err := testSupplyTracer(t, gspec, func(b *core.BlockGen) {
		b.SetPoS()
	})
	if err != nil {
		t.Fatalf("failed to test supply tracer: %v", err)
	}

	expected := supplyInfo{
		Number:     0,
		Hash:       common.HexToHash("0x3055fc27d6b4a08eb07033a0d1ee755a4b2988086f28a6189eac1b507525eeb1"),
		ParentHash: common.HexToHash("0x0000000000000000000000000000000000000000000000000000000000000000"),
	}
	actual := out[expected.Number]

	compareAsJSON(t, expected, actual)
}

func TestSupplyGenesisAlloc(t *testing.T) {
	var (
		key1, _ = crypto.HexToECDSA("b71c71a67e1177ad4e901695e1b4b9ee17ae16c6668d313eac2f96dbcda3f291")
		key2, _ = crypto.HexToECDSA("8a1f9a8f95be41cd7ccb6168179afb4504aefe388d1e14474d32c45c72ce7b7a")
		addr1   = crypto.PubkeyToAddress(key1.PublicKey)
		addr2   = crypto.PubkeyToAddress(key2.PublicKey)
		eth1    = new(big.Int).Mul(common.Big1, big.NewInt(params.Ether))

		config = *params.AllEthashProtocolChanges

		gspec = &core.Genesis{
			Config: &config,
			Alloc: types.GenesisAlloc{
				addr1: {Balance: eth1},
				addr2: {Balance: eth1},
			},
		}
	)

	expected := supplyInfo{
		Issuance: &supplyInfoIssuance{
			GenesisAlloc: (*hexutil.Big)(new(big.Int).Mul(common.Big2, big.NewInt(params.Ether))),
		},
		Number:     0,
		Hash:       common.HexToHash("0xbcc9466e9fc6a8b56f4b29ca353a421ff8b51a0c1a58ca4743b427605b08f2ca"),
		ParentHash: common.HexToHash("0x0000000000000000000000000000000000000000000000000000000000000000"),
	}

	out, _, err := testSupplyTracer(t, gspec, emptyBlockGenerationFunc)
	if err != nil {
		t.Fatalf("failed to test supply tracer: %v", err)
	}

	actual := out[expected.Number]

	compareAsJSON(t, expected, actual)
}

func TestSupplyRewards(t *testing.T) {
	var (
		config = *params.AllEthashProtocolChanges

		gspec = &core.Genesis{
			Config: &config,
		}
	)

	expected := supplyInfo{
		Issuance: &supplyInfoIssuance{
			Reward: (*hexutil.Big)(new(big.Int).Mul(common.Big2, big.NewInt(params.Ether))),
		},
		Number:     1,
		Hash:       common.HexToHash("0xcbb08370505be503dafedc4e96d139ea27aba3cbc580148568b8a307b3f51052"),
		ParentHash: common.HexToHash("0xadeda0a83e337b6c073e3f0e9a17531a04009b397a9588c093b628f21b8bc5a3"),
	}

	out, _, err := testSupplyTracer(t, gspec, emptyBlockGenerationFunc)
	if err != nil {
		t.Fatalf("failed to test supply tracer: %v", err)
	}

	actual := out[expected.Number]

	compareAsJSON(t, expected, actual)
}

func TestSupplyEip1559Burn(t *testing.T) {
	var (
		config = *params.AllEthashProtocolChanges

		aa = common.HexToAddress("0x000000000000000000000000000000000000aaaa")
		// A sender who makes transactions, has some eth1
		key1, _ = crypto.HexToECDSA("b71c71a67e1177ad4e901695e1b4b9ee17ae16c6668d313eac2f96dbcda3f291")
		addr1   = crypto.PubkeyToAddress(key1.PublicKey)
		gwei5   = new(big.Int).Mul(big.NewInt(5), big.NewInt(params.GWei))
		eth1    = new(big.Int).Mul(common.Big1, big.NewInt(params.Ether))

		gspec = &core.Genesis{
			Config:  &config,
			BaseFee: big.NewInt(params.InitialBaseFee),
			Alloc: types.GenesisAlloc{
				addr1: {Balance: eth1},
			},
		}
	)

	signer := types.LatestSigner(gspec.Config)

	eip1559BlockGenerationFunc := func(b *core.BlockGen) {
		txdata := &types.DynamicFeeTx{
			ChainID:   gspec.Config.ChainID,
			Nonce:     0,
			To:        &aa,
			Gas:       21000,
			GasFeeCap: gwei5,
			GasTipCap: big.NewInt(2),
		}
		tx := types.NewTx(txdata)
		tx, _ = types.SignTx(tx, signer, key1)

		b.AddTx(tx)
	}

	out, chain, err := testSupplyTracer(t, gspec, eip1559BlockGenerationFunc)
	if err != nil {
		t.Fatalf("failed to test supply tracer: %v", err)
	}
	var (
		head     = chain.CurrentBlock()
		reward   = new(big.Int).Mul(common.Big2, big.NewInt(params.Ether))
		burn     = new(big.Int).Mul(big.NewInt(21000), head.BaseFee)
		expected = supplyInfo{
			Issuance: &supplyInfoIssuance{
				Reward: (*hexutil.Big)(reward),
			},
			Burn: &supplyInfoBurn{
				EIP1559: (*hexutil.Big)(burn),
			},
			Number:     1,
			Hash:       head.Hash(),
			ParentHash: head.ParentHash,
		}
	)

	actual := out[expected.Number]
	compareAsJSON(t, expected, actual)
}

func TestSupplyWithdrawals(t *testing.T) {
	var (
		config = *params.MergedTestChainConfig
		gspec  = &core.Genesis{
			Config: &config,
		}
	)

	withdrawalsBlockGenerationFunc := func(b *core.BlockGen) {
		b.SetPoS()

		b.AddWithdrawal(&types.Withdrawal{
			Validator: 42,
			Address:   common.Address{0xee},
			Amount:    1337,
		})
	}

	out, chain, err := testSupplyTracer(t, gspec, withdrawalsBlockGenerationFunc)
	if err != nil {
		t.Fatalf("failed to test supply tracer: %v", err)
	}

	var (
		head     = chain.CurrentBlock()
		expected = supplyInfo{
			Issuance: &supplyInfoIssuance{
				Withdrawals: (*hexutil.Big)(big.NewInt(1337000000000)),
			},
			Number:     1,
			Hash:       head.Hash(),
			ParentHash: head.ParentHash,
		}
		actual = out[expected.Number]
	)

	compareAsJSON(t, expected, actual)
}

// Tests fund retrieval after contract's selfdestruct.
// Contract A calls contract B which selfdestructs, but B receives eth1
// after the selfdestruct opcode executes from Contract A.
// Because Contract B is removed only at the end of the transaction
// the ether sent in between is burnt before Cancun hard fork.
func TestSupplySelfdestruct(t *testing.T) {
	var (
		config = *params.TestChainConfig

		aa      = common.HexToAddress("0x1111111111111111111111111111111111111111")
		bb      = common.HexToAddress("0x2222222222222222222222222222222222222222")
		dad     = common.HexToAddress("0x0000000000000000000000000000000000000dad")
		key1, _ = crypto.HexToECDSA("b71c71a67e1177ad4e901695e1b4b9ee17ae16c6668d313eac2f96dbcda3f291")
		addr1   = crypto.PubkeyToAddress(key1.PublicKey)
		gwei5   = new(big.Int).Mul(big.NewInt(5), big.NewInt(params.GWei))
		eth1    = new(big.Int).Mul(common.Big1, big.NewInt(params.Ether))

		gspec = &core.Genesis{
			Config:  &config,
			BaseFee: big.NewInt(params.InitialBaseFee),
			Alloc: types.GenesisAlloc{
				addr1: {Balance: eth1},
				aa: {
					Code: common.FromHex("0x61face60f01b6000527322222222222222222222222222222222222222226000806002600080855af160008103603457600080fd5b60008060008034865af1905060008103604c57600080fd5b5050"),
					// Nonce:   0,
					Balance: big.NewInt(0),
				},
				bb: {
					Code:    common.FromHex("0x6000357fface000000000000000000000000000000000000000000000000000000000000808203602f57610dad80ff5b5050"),
					Nonce:   0,
					Balance: eth1,
				},
			},
		}
	)

	gspec.Config.TerminalTotalDifficulty = big.NewInt(0)

	signer := types.LatestSigner(gspec.Config)

	testBlockGenerationFunc := func(b *core.BlockGen) {
		b.SetPoS()

		txdata := &types.LegacyTx{
			Nonce:    0,
			To:       &aa,
			Value:    gwei5,
			Gas:      150000,
			GasPrice: gwei5,
			Data:     []byte{},
		}

		tx := types.NewTx(txdata)
		tx, _ = types.SignTx(tx, signer, key1)

		b.AddTx(tx)
	}

	// 1. Test pre Cancun
	preCancunOutput, preCancunChain, err := testSupplyTracer(t, gspec, testBlockGenerationFunc)
	if err != nil {
		t.Fatalf("Pre-cancun failed to test supply tracer: %v", err)
	}

	// Check balance at state:
	// 1. 0x0000...000dad has 1 ether
	// 2. A has 0 ether
	// 3. B has 0 ether
	statedb, _ := preCancunChain.State()
	if got, exp := statedb.GetBalance(dad), eth1; got.CmpBig(exp) != 0 {
		t.Fatalf("Pre-cancun address \"%v\" balance, got %v exp %v\n", dad, got, exp)
	}
	if got, exp := statedb.GetBalance(aa), big.NewInt(0); got.CmpBig(exp) != 0 {
		t.Fatalf("Pre-cancun address \"%v\" balance, got %v exp %v\n", aa, got, exp)
	}
	if got, exp := statedb.GetBalance(bb), big.NewInt(0); got.CmpBig(exp) != 0 {
		t.Fatalf("Pre-cancun address \"%v\" balance, got %v exp %v\n", bb, got, exp)
	}

	head := preCancunChain.CurrentBlock()
	// Check live trace output
	expected := supplyInfo{
		Burn: &supplyInfoBurn{
			EIP1559: (*hexutil.Big)(big.NewInt(55289500000000)),
			Misc:    (*hexutil.Big)(big.NewInt(5000000000)),
		},
		Number:     1,
		Hash:       head.Hash(),
		ParentHash: head.ParentHash,
	}

	actual := preCancunOutput[expected.Number]

	compareAsJSON(t, expected, actual)

	// 2. Test post Cancun
	cancunTime := uint64(0)
	gspec.Config.ShanghaiTime = &cancunTime
	gspec.Config.CancunTime = &cancunTime
	gspec.Config.BlobScheduleConfig = params.DefaultBlobSchedule

	postCancunOutput, postCancunChain, err := testSupplyTracer(t, gspec, testBlockGenerationFunc)
	if err != nil {
		t.Fatalf("Post-cancun failed to test supply tracer: %v", err)
	}

	// Check balance at state:
	// 1. 0x0000...000dad has 1 ether
	// 3. A has 0 ether
	// 3. B has 5 gwei
	statedb, _ = postCancunChain.State()
	if got, exp := statedb.GetBalance(dad), eth1; got.CmpBig(exp) != 0 {
		t.Fatalf("Post-shanghai address \"%v\" balance, got %v exp %v\n", dad, got, exp)
	}
	if got, exp := statedb.GetBalance(aa), big.NewInt(0); got.CmpBig(exp) != 0 {
		t.Fatalf("Post-shanghai address \"%v\" balance, got %v exp %v\n", aa, got, exp)
	}
	if got, exp := statedb.GetBalance(bb), gwei5; got.CmpBig(exp) != 0 {
		t.Fatalf("Post-shanghai address \"%v\" balance, got %v exp %v\n", bb, got, exp)
	}

	// Check live trace output
	head = postCancunChain.CurrentBlock()
	expected = supplyInfo{
		Burn: &supplyInfoBurn{
			EIP1559: (*hexutil.Big)(big.NewInt(55289500000000)),
		},
		Number:     1,
		Hash:       head.Hash(),
		ParentHash: head.ParentHash,
	}

	actual = postCancunOutput[expected.Number]

	compareAsJSON(t, expected, actual)
}

// Tests selfdestructing contract to send its balance to itself (burn).
// It tests both cases of selfdestructing succeeding and being reverted.
//   - Contract A calls B and D.
//   - Contract B selfdestructs and sends the eth1 to itself (Burn amount to be counted).
//   - Contract C selfdestructs and sends the eth1 to itself.
//   - Contract D calls C and reverts (Burn amount of C
//     has to be reverted as well).
func TestSupplySelfdestructItselfAndRevert(t *testing.T) {
	var (
		config = *params.TestChainConfig

		aa      = common.HexToAddress("0x1111111111111111111111111111111111111111")
		bb      = common.HexToAddress("0x2222222222222222222222222222222222222222")
		cc      = common.HexToAddress("0x3333333333333333333333333333333333333333")
		dd      = common.HexToAddress("0x4444444444444444444444444444444444444444")
		key1, _ = crypto.HexToECDSA("b71c71a67e1177ad4e901695e1b4b9ee17ae16c6668d313eac2f96dbcda3f291")
		addr1   = crypto.PubkeyToAddress(key1.PublicKey)
		gwei5   = new(big.Int).Mul(big.NewInt(5), big.NewInt(params.GWei))
		eth1    = new(big.Int).Mul(common.Big1, big.NewInt(params.Ether))
		eth2    = new(big.Int).Mul(common.Big2, big.NewInt(params.Ether))
		eth5    = new(big.Int).Mul(big.NewInt(5), big.NewInt(params.Ether))

		gspec = &core.Genesis{
			Config: &config,
			// BaseFee: big.NewInt(params.InitialBaseFee),
			Alloc: types.GenesisAlloc{
				addr1: {Balance: eth1},
				aa: {
					// Contract code in YUL:
					//
					// object "ContractA" {
					// 	code {
					// 			let B := 0x2222222222222222222222222222222222222222
					// 			let D := 0x4444444444444444444444444444444444444444

					// 			// Call to Contract B
					// 			let resB:= call(gas(), B, 0, 0x0, 0x0, 0, 0)

					// 			// Call to Contract D
					// 			let resD := call(gas(), D, 0, 0x0, 0x0, 0, 0)
					// 	}
					// }
					Code:    common.FromHex("0x73222222222222222222222222222222222222222273444444444444444444444444444444444444444460006000600060006000865af160006000600060006000865af150505050"),
					Balance: common.Big0,
				},
				bb: {
					// Contract code in YUL:
					//
					// object "ContractB" {
					// 	code {
					// 			let self := address()
					// 			selfdestruct(self)
					// 	}
					// }
					Code:    common.FromHex("0x3080ff50"),
					Balance: eth5,
				},
				cc: {
					Code:    common.FromHex("0x3080ff50"),
					Balance: eth1,
				},
				dd: {
					// Contract code in YUL:
					//
					// object "ContractD" {
					// 	code {
					// 			let C := 0x3333333333333333333333333333333333333333

					// 			// Call to Contract C
					// 			let resC := call(gas(), C, 0, 0x0, 0x0, 0, 0)

					// 			// Revert
					// 			revert(0, 0)
					// 	}
					// }
					Code:    common.FromHex("0x73333333333333333333333333333333333333333360006000600060006000855af160006000fd5050"),
					Balance: eth2,
				},
			},
		}
	)

	gspec.Config.TerminalTotalDifficulty = big.NewInt(0)

	signer := types.LatestSigner(gspec.Config)

	testBlockGenerationFunc := func(b *core.BlockGen) {
		b.SetPoS()

		txdata := &types.LegacyTx{
			Nonce:    0,
			To:       &aa,
			Value:    common.Big0,
			Gas:      150000,
			GasPrice: gwei5,
			Data:     []byte{},
		}

		tx := types.NewTx(txdata)
		tx, _ = types.SignTx(tx, signer, key1)

		b.AddTx(tx)
	}

	output, chain, err := testSupplyTracer(t, gspec, testBlockGenerationFunc)
	if err != nil {
		t.Fatalf("failed to test supply tracer: %v", err)
	}

	// Check balance at state:
	// 1. A has 0 ether
	// 2. B has 0 ether, burned
	// 3. C has 2 ether, selfdestructed but parent D reverted
	// 4. D has 1 ether, reverted
	statedb, _ := chain.State()
	if got, exp := statedb.GetBalance(aa), common.Big0; got.CmpBig(exp) != 0 {
		t.Fatalf("address \"%v\" balance, got %v exp %v\n", aa, got, exp)
	}
	if got, exp := statedb.GetBalance(bb), common.Big0; got.CmpBig(exp) != 0 {
		t.Fatalf("address \"%v\" balance, got %v exp %v\n", bb, got, exp)
	}
	if got, exp := statedb.GetBalance(cc), eth1; got.CmpBig(exp) != 0 {
		t.Fatalf("address \"%v\" balance, got %v exp %v\n", bb, got, exp)
	}
	if got, exp := statedb.GetBalance(dd), eth2; got.CmpBig(exp) != 0 {
		t.Fatalf("address \"%v\" balance, got %v exp %v\n", bb, got, exp)
	}

	// Check live trace output
	block := chain.GetBlockByNumber(1)

	expected := supplyInfo{
		Burn: &supplyInfoBurn{
			EIP1559: (*hexutil.Big)(new(big.Int).Mul(block.BaseFee(), big.NewInt(int64(block.GasUsed())))),
			Misc:    (*hexutil.Big)(eth5), // 5ETH burned from contract B
		},
		Number:     1,
		Hash:       block.Hash(),
		ParentHash: block.ParentHash(),
	}

	actual := output[expected.Number]

	compareAsJSON(t, expected, actual)
}

func testSupplyTracer(t *testing.T, genesis *core.Genesis, gen func(*core.BlockGen)) ([]supplyInfo, *core.BlockChain, error) {
	engine := beacon.New(ethash.NewFaker())

	traceOutputPath := filepath.ToSlash(t.TempDir())
	traceOutputFilename := path.Join(traceOutputPath, "supply.jsonl")

	// Load supply tracer
	tracer, err := tracers.LiveDirectory.New("supply", json.RawMessage(fmt.Sprintf(`{"path":"%s"}`, traceOutputPath)))
	if err != nil {
		return nil, nil, fmt.Errorf("failed to create call tracer: %v", err)
	}

<<<<<<< HEAD
	chain, err := core.NewBlockChain(rawdb.NewMemoryDatabase(), core.DefaultCacheConfigWithScheme(rawdb.PathScheme), genesis, nil, engine, vm.Config{Tracer: tracer}, nil, nil)
=======
	options := core.DefaultConfig().WithStateScheme(rawdb.PathScheme)
	options.VmConfig = vm.Config{Tracer: tracer}
	chain, err := core.NewBlockChain(rawdb.NewMemoryDatabase(), genesis, engine, options)
>>>>>>> 12b4131f
	if err != nil {
		return nil, nil, fmt.Errorf("failed to create tester chain: %v", err)
	}
	defer chain.Stop()

	_, blocks, _ := core.GenerateChainWithGenesis(genesis, engine, 1, func(i int, b *core.BlockGen) {
		b.SetCoinbase(common.Address{1})
		gen(b)
	})

	if n, err := chain.InsertChain(blocks); err != nil {
		return nil, chain, fmt.Errorf("block %d: failed to insert into chain: %v", n, err)
	}

	// Check and compare the results
	file, err := os.OpenFile(traceOutputFilename, os.O_RDONLY, 0666)
	if err != nil {
		return nil, chain, fmt.Errorf("failed to open output file: %v", err)
	}
	defer file.Close()

	var output []supplyInfo
	scanner := bufio.NewScanner(file)

	for scanner.Scan() {
		blockBytes := scanner.Bytes()

		var info supplyInfo
		if err := json.Unmarshal(blockBytes, &info); err != nil {
			return nil, chain, fmt.Errorf("failed to unmarshal result: %v", err)
		}

		output = append(output, info)
	}

	return output, chain, nil
}

func compareAsJSON(t *testing.T, expected interface{}, actual interface{}) {
	t.Helper()
	want, err := json.Marshal(expected)
	if err != nil {
		t.Fatalf("failed to marshal expected value to JSON: %v", err)
	}

	have, err := json.Marshal(actual)
	if err != nil {
		t.Fatalf("failed to marshal actual value to JSON: %v", err)
	}

	if !bytes.Equal(want, have) {
		t.Fatalf("incorrect supply info:\nwant %s\nhave %s", string(want), string(have))
	}
}<|MERGE_RESOLUTION|>--- conflicted
+++ resolved
@@ -554,13 +554,9 @@
 		return nil, nil, fmt.Errorf("failed to create call tracer: %v", err)
 	}
 
-<<<<<<< HEAD
-	chain, err := core.NewBlockChain(rawdb.NewMemoryDatabase(), core.DefaultCacheConfigWithScheme(rawdb.PathScheme), genesis, nil, engine, vm.Config{Tracer: tracer}, nil, nil)
-=======
 	options := core.DefaultConfig().WithStateScheme(rawdb.PathScheme)
 	options.VmConfig = vm.Config{Tracer: tracer}
 	chain, err := core.NewBlockChain(rawdb.NewMemoryDatabase(), genesis, engine, options)
->>>>>>> 12b4131f
 	if err != nil {
 		return nil, nil, fmt.Errorf("failed to create tester chain: %v", err)
 	}
