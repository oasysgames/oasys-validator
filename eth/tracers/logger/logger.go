// Copyright 2021 The go-ethereum Authors
// This file is part of the go-ethereum library.
//
// The go-ethereum library is free software: you can redistribute it and/or modify
// it under the terms of the GNU Lesser General Public License as published by
// the Free Software Foundation, either version 3 of the License, or
// (at your option) any later version.
//
// The go-ethereum library is distributed in the hope that it will be useful,
// but WITHOUT ANY WARRANTY; without even the implied warranty of
// MERCHANTABILITY or FITNESS FOR A PARTICULAR PURPOSE. See the
// GNU Lesser General Public License for more details.
//
// You should have received a copy of the GNU Lesser General Public License
// along with the go-ethereum library. If not, see <http://www.gnu.org/licenses/>.

package logger

import (
	"encoding/hex"
	"encoding/json"
	"fmt"
	"io"
	"math/big"
	"strings"
	"sync/atomic"

	"github.com/ethereum/go-ethereum/common"
	"github.com/ethereum/go-ethereum/common/hexutil"
	"github.com/ethereum/go-ethereum/common/math"
	"github.com/ethereum/go-ethereum/core/tracing"
	"github.com/ethereum/go-ethereum/core/types"
	"github.com/ethereum/go-ethereum/core/vm"
	"github.com/ethereum/go-ethereum/params"
	"github.com/holiman/uint256"
)

// Storage represents a contract's storage.
type Storage map[common.Hash]common.Hash

// Copy duplicates the current storage.
func (s Storage) Copy() Storage {
	cpy := make(Storage, len(s))
	for key, value := range s {
		cpy[key] = value
	}
	return cpy
}

// Config are the configuration options for structured logger the EVM
type Config struct {
	EnableMemory     bool // enable memory capture
	DisableStack     bool // disable stack capture
	DisableStorage   bool // disable storage capture
	EnableReturnData bool // enable return data capture
	Debug            bool // print output during capture end
	Limit            int  // maximum length of output, but zero means unlimited
	// Chain overrides, can be used to execute a trace using future fork rules
	Overrides *params.ChainConfig `json:"overrides,omitempty"`
}

//go:generate go run github.com/fjl/gencodec -type StructLog -field-override structLogMarshaling -out gen_structlog.go

// StructLog is emitted to the EVM each cycle and lists information about the current internal state
// prior to the execution of the statement.
type StructLog struct {
	Pc            uint64                      `json:"pc"`
	Op            vm.OpCode                   `json:"op"`
	Gas           uint64                      `json:"gas"`
	GasCost       uint64                      `json:"gasCost"`
	Memory        []byte                      `json:"memory,omitempty"`
	MemorySize    int                         `json:"memSize"`
	Stack         []uint256.Int               `json:"stack"`
	ReturnData    []byte                      `json:"returnData,omitempty"`
	Storage       map[common.Hash]common.Hash `json:"-"`
	Depth         int                         `json:"depth"`
	RefundCounter uint64                      `json:"refund"`
	Err           error                       `json:"-"`
}

// overrides for gencodec
type structLogMarshaling struct {
	Gas         math.HexOrDecimal64
	GasCost     math.HexOrDecimal64
	Memory      hexutil.Bytes
	ReturnData  hexutil.Bytes
	Stack       []hexutil.U256
	OpName      string `json:"opName"`          // adds call to OpName() in MarshalJSON
	ErrorString string `json:"error,omitempty"` // adds call to ErrorString() in MarshalJSON
}

// OpName formats the operand name in a human-readable format.
func (s *StructLog) OpName() string {
	return s.Op.String()
}

// ErrorString formats the log's error as a string.
func (s *StructLog) ErrorString() string {
	if s.Err != nil {
		return s.Err.Error()
	}
	return ""
}

// StructLogger is an EVM state logger and implements EVMLogger.
//
// StructLogger can capture state based on the given Log configuration and also keeps
// a track record of modified storage which is used in reporting snapshots of the
// contract their storage.
type StructLogger struct {
	cfg Config
	env *tracing.VMContext

	storage map[common.Address]Storage
	logs    []StructLog
	output  []byte
	err     error
	usedGas uint64

	interrupt atomic.Bool // Atomic flag to signal execution interruption
	reason    error       // Textual reason for the interruption
}

// NewStructLogger returns a new logger
func NewStructLogger(cfg *Config) *StructLogger {
	logger := &StructLogger{
		storage: make(map[common.Address]Storage),
	}
	if cfg != nil {
		logger.cfg = *cfg
	}
	return logger
}

func (l *StructLogger) Hooks() *tracing.Hooks {
	return &tracing.Hooks{
		OnTxStart: l.OnTxStart,
		OnTxEnd:   l.OnTxEnd,
		OnExit:    l.OnExit,
		OnOpcode:  l.OnOpcode,
	}
}

// Reset clears the data held by the logger.
func (l *StructLogger) Reset() {
	l.storage = make(map[common.Address]Storage)
	l.output = make([]byte, 0)
	l.logs = l.logs[:0]
	l.err = nil
}

// OnOpcode logs a new structured log message and pushes it out to the environment
//
// OnOpcode also tracks SLOAD/SSTORE ops to track storage change.
func (l *StructLogger) OnOpcode(pc uint64, opcode byte, gas, cost uint64, scope tracing.OpContext, rData []byte, depth int, err error) {
	// If tracing was interrupted, set the error and stop
	if l.interrupt.Load() {
		return
	}
	// check if already accumulated the specified number of logs
	if l.cfg.Limit != 0 && l.cfg.Limit <= len(l.logs) {
		return
	}

	op := vm.OpCode(opcode)
	memory := scope.MemoryData()
	stack := scope.StackData()
	// Copy a snapshot of the current memory state to a new buffer
	var mem []byte
	if l.cfg.EnableMemory {
		mem = make([]byte, len(memory))
		copy(mem, memory)
	}
	// Copy a snapshot of the current stack state to a new buffer
	var stck []uint256.Int
	if !l.cfg.DisableStack {
		stck = make([]uint256.Int, len(stack))
		copy(stck, stack)
	}
	contractAddr := scope.Address()
	stackLen := len(stack)
	// Copy a snapshot of the current storage to a new container
	var storage Storage
	if !l.cfg.DisableStorage && (op == vm.SLOAD || op == vm.SSTORE) {
		// initialise new changed values storage container for this contract
		// if not present.
		if l.storage[contractAddr] == nil {
			l.storage[contractAddr] = make(Storage)
		}
		// capture SLOAD opcodes and record the read entry in the local storage
		if op == vm.SLOAD && stackLen >= 1 {
			var (
				address = common.Hash(stack[stackLen-1].Bytes32())
				value   = l.env.StateDB.GetState(contractAddr, address)
			)
			l.storage[contractAddr][address] = value
			storage = l.storage[contractAddr].Copy()
		} else if op == vm.SSTORE && stackLen >= 2 {
			// capture SSTORE opcodes and record the written entry in the local storage.
			var (
				value   = common.Hash(stack[stackLen-2].Bytes32())
				address = common.Hash(stack[stackLen-1].Bytes32())
			)
			l.storage[contractAddr][address] = value
			storage = l.storage[contractAddr].Copy()
		}
	}
	var rdata []byte
	if l.cfg.EnableReturnData {
		rdata = make([]byte, len(rData))
		copy(rdata, rData)
	}
	// create a new snapshot of the EVM.
	log := StructLog{pc, op, gas, cost, mem, len(memory), stck, rdata, storage, depth, l.env.StateDB.GetRefund(), err}
	l.logs = append(l.logs, log)
}

// OnExit is called a call frame finishes processing.
func (l *StructLogger) OnExit(depth int, output []byte, gasUsed uint64, err error, reverted bool) {
	if depth != 0 {
		return
	}
	l.output = output
	l.err = err
	if l.cfg.Debug {
		fmt.Printf("%#x\n", output)
		if err != nil {
			fmt.Printf(" error: %v\n", err)
		}
	}
}

func (l *StructLogger) GetResult() (json.RawMessage, error) {
	// Tracing aborted
	if l.reason != nil {
		return nil, l.reason
	}
	failed := l.err != nil
	returnData := common.CopyBytes(l.output)
	// Return data when successful and revert reason when reverted, otherwise empty.
	returnVal := fmt.Sprintf("%x", returnData)
	if failed && l.err != vm.ErrExecutionReverted {
		returnVal = ""
	}
	return json.Marshal(&ExecutionResult{
		Gas:         l.usedGas,
		Failed:      failed,
		ReturnValue: returnVal,
		StructLogs:  formatLogs(l.StructLogs()),
	})
}

// Stop terminates execution of the tracer at the first opportune moment.
func (l *StructLogger) Stop(err error) {
	l.reason = err
	l.interrupt.Store(true)
}

func (l *StructLogger) OnTxStart(env *tracing.VMContext, tx *types.Transaction, from common.Address) {
	l.env = env
}

func (l *StructLogger) OnTxEnd(receipt *types.Receipt, err error) {
	if err != nil {
		// Don't override vm error
		if l.err == nil {
			l.err = err
		}
		return
	}
	if receipt != nil {
		l.usedGas = receipt.GasUsed
	}
}

func (l *StructLogger) CaptureSystemTxEnd(intrinsicGas uint64) {
	l.usedGas -= intrinsicGas
}

// StructLogs returns the captured log entries.
func (l *StructLogger) StructLogs() []StructLog { return l.logs }

// Error returns the VM error captured by the trace.
func (l *StructLogger) Error() error { return l.err }

// Output returns the VM return value captured by the trace.
func (l *StructLogger) Output() []byte { return l.output }

// WriteTrace writes a formatted trace to the given writer
func WriteTrace(writer io.Writer, logs []StructLog) {
	for _, log := range logs {
		fmt.Fprintf(writer, "%-16spc=%08d gas=%v cost=%v", log.Op, log.Pc, log.Gas, log.GasCost)
		if log.Err != nil {
			fmt.Fprintf(writer, " ERROR: %v", log.Err)
		}
		fmt.Fprintln(writer)

		if len(log.Stack) > 0 {
			fmt.Fprintln(writer, "Stack:")
			for i := len(log.Stack) - 1; i >= 0; i-- {
				fmt.Fprintf(writer, "%08d  %s\n", len(log.Stack)-i-1, log.Stack[i].Hex())
			}
		}
		if len(log.Memory) > 0 {
			fmt.Fprintln(writer, "Memory:")
			fmt.Fprint(writer, hex.Dump(log.Memory))
		}
		if len(log.Storage) > 0 {
			fmt.Fprintln(writer, "Storage:")
			for h, item := range log.Storage {
				fmt.Fprintf(writer, "%x: %x\n", h, item)
			}
		}
		if len(log.ReturnData) > 0 {
			fmt.Fprintln(writer, "ReturnData:")
			fmt.Fprint(writer, hex.Dump(log.ReturnData))
		}
		fmt.Fprintln(writer)
	}
}

// WriteLogs writes vm logs in a readable format to the given writer
func WriteLogs(writer io.Writer, logs []*types.Log) {
	for _, log := range logs {
		fmt.Fprintf(writer, "LOG%d: %x bn=%d txi=%x\n", len(log.Topics), log.Address, log.BlockNumber, log.TxIndex)

		for i, topic := range log.Topics {
			fmt.Fprintf(writer, "%08d  %x\n", i, topic)
		}

		fmt.Fprint(writer, hex.Dump(log.Data))
		fmt.Fprintln(writer)
	}
}

type mdLogger struct {
	out io.Writer
	cfg *Config
	env *tracing.VMContext
}

// NewMarkdownLogger creates a logger which outputs information in a format adapted
// for human readability, and is also a valid markdown table
func NewMarkdownLogger(cfg *Config, writer io.Writer) *mdLogger {
	l := &mdLogger{out: writer, cfg: cfg}
	if l.cfg == nil {
		l.cfg = &Config{}
	}
	return l
}

func (t *mdLogger) Hooks() *tracing.Hooks {
	return &tracing.Hooks{
		OnTxStart: t.OnTxStart,
		OnEnter:   t.OnEnter,
		OnExit:    t.OnExit,
		OnOpcode:  t.OnOpcode,
		OnFault:   t.OnFault,
	}
}

func (t *mdLogger) OnTxStart(env *tracing.VMContext, tx *types.Transaction, from common.Address) {
	t.env = env
}

func (t *mdLogger) OnEnter(depth int, typ byte, from common.Address, to common.Address, input []byte, gas uint64, value *big.Int) {
	if depth != 0 {
		return
	}
	create := vm.OpCode(typ) == vm.CREATE
	if !create {
		fmt.Fprintf(t.out, "From: `%v`\nTo: `%v`\nData: `%#x`\nGas: `%d`\nValue `%v` wei\n",
			from.String(), to.String(),
			input, gas, value)
	} else {
		fmt.Fprintf(t.out, "From: `%v`\nCreate at: `%v`\nData: `%#x`\nGas: `%d`\nValue `%v` wei\n",
			from.String(), to.String(),
			input, gas, value)
	}

	fmt.Fprintf(t.out, `
|  Pc   |      Op     | Cost |   Stack   |   RStack  |  Refund |
|-------|-------------|------|-----------|-----------|---------|
`)
}

func (t *mdLogger) OnExit(depth int, output []byte, gasUsed uint64, err error, reverted bool) {
	if depth == 0 {
		fmt.Fprintf(t.out, "\nOutput: `%#x`\nConsumed gas: `%d`\nError: `%v`\n",
			output, gasUsed, err)
	}
}

// OnOpcode also tracks SLOAD/SSTORE ops to track storage change.
func (t *mdLogger) OnOpcode(pc uint64, op byte, gas, cost uint64, scope tracing.OpContext, rData []byte, depth int, err error) {
	stack := scope.StackData()
	fmt.Fprintf(t.out, "| %4d  | %10v  |  %3d |", pc, vm.OpCode(op).String(), cost)

	if !t.cfg.DisableStack {
		// format stack
		var a []string
		for _, elem := range stack {
			a = append(a, elem.Hex())
		}
		b := fmt.Sprintf("[%v]", strings.Join(a, ","))
		fmt.Fprintf(t.out, "%10v |", b)
	}
	fmt.Fprintf(t.out, "%10v |", t.env.StateDB.GetRefund())
	fmt.Fprintln(t.out, "")
	if err != nil {
		fmt.Fprintf(t.out, "Error: %v\n", err)
	}
}

func (t *mdLogger) OnFault(pc uint64, op byte, gas, cost uint64, scope tracing.OpContext, depth int, err error) {
	fmt.Fprintf(t.out, "\nError: at pc=%d, op=%v: %v\n", pc, op, err)
}

<<<<<<< HEAD
func (t *mdLogger) CaptureEnd(output []byte, gasUsed uint64, err error) {
	fmt.Fprintf(t.out, "\nOutput: `%#x`\nConsumed gas: `%d`\nError: `%v`\n",
		output, gasUsed, err)
}

func (t *mdLogger) CaptureEnter(typ vm.OpCode, from common.Address, to common.Address, input []byte, gas uint64, value *big.Int) {
}

func (t *mdLogger) CaptureExit(output []byte, gasUsed uint64, err error) {}

func (*mdLogger) CaptureTxStart(gasLimit uint64) {}

func (*mdLogger) CaptureTxEnd(restGas uint64) {}

func (*mdLogger) CaptureSystemTxEnd(intrinsicGas uint64) {}

=======
>>>>>>> f3c696fa
// ExecutionResult groups all structured logs emitted by the EVM
// while replaying a transaction in debug mode as well as transaction
// execution status, the amount of gas used and the return value
type ExecutionResult struct {
	Gas         uint64         `json:"gas"`
	Failed      bool           `json:"failed"`
	ReturnValue string         `json:"returnValue"`
	StructLogs  []StructLogRes `json:"structLogs"`
}

// StructLogRes stores a structured log emitted by the EVM while replaying a
// transaction in debug mode
type StructLogRes struct {
	Pc            uint64             `json:"pc"`
	Op            string             `json:"op"`
	Gas           uint64             `json:"gas"`
	GasCost       uint64             `json:"gasCost"`
	Depth         int                `json:"depth"`
	Error         string             `json:"error,omitempty"`
	Stack         *[]string          `json:"stack,omitempty"`
	ReturnData    string             `json:"returnData,omitempty"`
	Memory        *[]string          `json:"memory,omitempty"`
	Storage       *map[string]string `json:"storage,omitempty"`
	RefundCounter uint64             `json:"refund,omitempty"`
}

// formatLogs formats EVM returned structured logs for json output
func formatLogs(logs []StructLog) []StructLogRes {
	formatted := make([]StructLogRes, len(logs))
	for index, trace := range logs {
		formatted[index] = StructLogRes{
			Pc:            trace.Pc,
			Op:            trace.Op.String(),
			Gas:           trace.Gas,
			GasCost:       trace.GasCost,
			Depth:         trace.Depth,
			Error:         trace.ErrorString(),
			RefundCounter: trace.RefundCounter,
		}
		if trace.Stack != nil {
			stack := make([]string, len(trace.Stack))
			for i, stackValue := range trace.Stack {
				stack[i] = stackValue.Hex()
			}
			formatted[index].Stack = &stack
		}
		if trace.ReturnData != nil && len(trace.ReturnData) > 0 {
			formatted[index].ReturnData = hexutil.Bytes(trace.ReturnData).String()
		}
		if trace.Memory != nil {
			memory := make([]string, 0, (len(trace.Memory)+31)/32)
			for i := 0; i+32 <= len(trace.Memory); i += 32 {
				memory = append(memory, fmt.Sprintf("%x", trace.Memory[i:i+32]))
			}
			formatted[index].Memory = &memory
		}
		if trace.Storage != nil {
			storage := make(map[string]string)
			for i, storageValue := range trace.Storage {
				storage[fmt.Sprintf("%x", i)] = fmt.Sprintf("%x", storageValue)
			}
			formatted[index].Storage = &storage
		}
	}
	return formatted
}<|MERGE_RESOLUTION|>--- conflicted
+++ resolved
@@ -416,25 +416,8 @@
 	fmt.Fprintf(t.out, "\nError: at pc=%d, op=%v: %v\n", pc, op, err)
 }
 
-<<<<<<< HEAD
-func (t *mdLogger) CaptureEnd(output []byte, gasUsed uint64, err error) {
-	fmt.Fprintf(t.out, "\nOutput: `%#x`\nConsumed gas: `%d`\nError: `%v`\n",
-		output, gasUsed, err)
-}
-
-func (t *mdLogger) CaptureEnter(typ vm.OpCode, from common.Address, to common.Address, input []byte, gas uint64, value *big.Int) {
-}
-
-func (t *mdLogger) CaptureExit(output []byte, gasUsed uint64, err error) {}
-
-func (*mdLogger) CaptureTxStart(gasLimit uint64) {}
-
-func (*mdLogger) CaptureTxEnd(restGas uint64) {}
-
 func (*mdLogger) CaptureSystemTxEnd(intrinsicGas uint64) {}
 
-=======
->>>>>>> f3c696fa
 // ExecutionResult groups all structured logs emitted by the EVM
 // while replaying a transaction in debug mode as well as transaction
 // execution status, the amount of gas used and the return value
