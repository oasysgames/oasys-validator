--- conflicted
+++ resolved
@@ -85,11 +85,8 @@
 		peers:    make(map[string]*ethPeer),
 		snapWait: make(map[string]chan *snap.Peer),
 		snapPend: make(map[string]*snap.Peer),
-<<<<<<< HEAD
 		bscWait:  make(map[string]chan *bsc.Peer),
 		bscPend:  make(map[string]*bsc.Peer),
-=======
->>>>>>> c5ba367e
 		quitCh:   make(chan struct{}),
 	}
 }
@@ -186,9 +183,8 @@
 	ps.lock.Unlock()
 
 	select {
-<<<<<<< HEAD
-	case peer := <-wait:
-		return peer, nil
+	case p := <-wait:
+		return p, nil
 
 	case <-time.After(extensionWaitTimeout):
 		ps.lock.Lock()
@@ -196,17 +192,12 @@
 		ps.lock.Unlock()
 		return nil, errPeerWaitTimeout
 
-=======
-	case p := <-wait:
-		return p, nil
->>>>>>> c5ba367e
 	case <-ps.quitCh:
 		ps.lock.Lock()
 		delete(ps.snapWait, id)
 		ps.lock.Unlock()
 		return nil, errPeerSetClosed
 	}
-<<<<<<< HEAD
 }
 
 // waitBscExtension blocks until all satellite protocols are connected and tracked
@@ -272,8 +263,6 @@
 		ps.lock.Unlock()
 		return nil, errPeerSetClosed
 	}
-=======
->>>>>>> c5ba367e
 }
 
 // registerPeer injects a new `eth` peer into the working set, or returns an error
