--- conflicted
+++ resolved
@@ -155,7 +155,6 @@
 	if err != nil {
 		return nil, err
 	}
-<<<<<<< HEAD
 	// Override the chain config with provided settings.
 	var overrides core.ChainOverrides
 	if config.OverrideCancun != nil {
@@ -167,8 +166,6 @@
 		overrides.OverrideVerkle = config.OverrideVerkle
 	}
 
-=======
->>>>>>> ca1be33b
 	// startup ancient freeze
 	if err = chainDb.SetupFreezerEnv(&ethdb.FreezerEnv{
 		ChainCfg:         chainConfig,
