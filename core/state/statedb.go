--- conflicted
+++ resolved
@@ -81,19 +81,11 @@
 // must be created with new root and updated database for accessing post-
 // commit states.
 type StateDB struct {
-<<<<<<< HEAD
 	db             Database
 	prefetcherLock sync.Mutex
 	prefetcher     *triePrefetcher
-	trie           Trie
-	noTrie         bool
 	reader         Reader
-=======
-	db         Database
-	prefetcher *triePrefetcher
-	reader     Reader
-	trie       Trie // it's resolved on first access
->>>>>>> 12b4131f
+	trie           Trie // it's resolved on first access
 
 	// originalRoot is the pre-state root, before any changes were made.
 	// It will be updated when the Commit is called.
@@ -193,14 +185,6 @@
 
 // New creates a new state from a given trie.
 func New(root common.Hash, db Database) (*StateDB, error) {
-<<<<<<< HEAD
-	tr, err := db.OpenTrie(root)
-	if err != nil {
-		return nil, err
-	}
-	_, noTrie := tr.(*trie.EmptyTrie)
-=======
->>>>>>> 12b4131f
 	reader, err := db.Reader(root)
 	if err != nil {
 		return nil, err
@@ -213,11 +197,6 @@
 func NewWithReader(root common.Hash, db Database, reader Reader) (*StateDB, error) {
 	sdb := &StateDB{
 		db:                   db,
-<<<<<<< HEAD
-		trie:                 tr,
-		noTrie:               noTrie,
-=======
->>>>>>> 12b4131f
 		originalRoot:         root,
 		reader:               reader,
 		stateObjects:         make(map[common.Address]*stateObject, defaultNumOfSlots),
@@ -269,7 +248,7 @@
 // state trie concurrently while the state is mutated so that when we reach the
 // commit phase, most of the needed data is already hot.
 func (s *StateDB) StartPrefetcher(namespace string, witness *stateless.Witness) {
-	if s.noTrie {
+	if s.db.NoTries() {
 		return
 	}
 
@@ -297,7 +276,7 @@
 // StopPrefetcher terminates a running prefetcher and reports any leftover stats
 // from the gathered metrics.
 func (s *StateDB) StopPrefetcher() {
-	if s.noTrie {
+	if s.db.NoTries() {
 		return
 	}
 	s.prefetcherLock.Lock()
@@ -308,35 +287,6 @@
 	s.prefetcherLock.Unlock()
 }
 
-func (s *StateDB) TriePrefetchInAdvance(block *types.Block, signer types.Signer) {
-	// s is a temporary throw away StateDB, s.prefetcher won't be resetted to nil
-	// so no need to add lock for s.prefetcher
-	prefetcher := s.prefetcher
-	if prefetcher == nil {
-		return
-	}
-	accounts := make(map[common.Address]struct{}, block.Transactions().Len()<<1)
-	for _, tx := range block.Transactions() {
-		from, err := types.Sender(signer, tx)
-		if err != nil {
-			// invalid block, skip prefetch
-			return
-		}
-		accounts[from] = struct{}{}
-		if tx.To() != nil {
-			accounts[*tx.To()] = struct{}{}
-		}
-	}
-	addressesToPrefetch := make([]common.Address, 0, len(accounts))
-	for addr := range accounts {
-		addressesToPrefetch = append(addressesToPrefetch, addr) // Copy needed for closure
-	}
-
-	if len(addressesToPrefetch) > 0 {
-		prefetcher.prefetch(common.Hash{}, s.originalRoot, common.Address{}, addressesToPrefetch, nil, false)
-	}
-}
-
 // Mark that the block is processed by diff layer
 func (s *StateDB) SetExpectedStateRoot(root common.Hash) {
 	s.expectedRoot = root
@@ -355,7 +305,7 @@
 }
 
 func (s *StateDB) NoTrie() bool {
-	return s.noTrie
+	return s.db.NoTries()
 }
 
 // Error returns the memorized database failure occurred earlier.
@@ -693,7 +643,7 @@
 
 // updateStateObject writes the given object to the trie.
 func (s *StateDB) updateStateObject(obj *stateObject) {
-	if s.noTrie {
+	if s.db.NoTries() {
 		return
 	}
 
@@ -708,7 +658,7 @@
 
 // deleteStateObject removes the given object from the state trie.
 func (s *StateDB) deleteStateObject(addr common.Address) {
-	if s.noTrie {
+	if s.db.NoTries() {
 		return
 	}
 
@@ -816,21 +766,10 @@
 func (s *StateDB) copyInternal(doPrefetch bool) *StateDB {
 	// Copy all the basic fields, initialize the memory ones
 	state := &StateDB{
-<<<<<<< HEAD
-		db:   s.db,
-		trie: mustCopyTrie(s.trie),
-		// noTrie:s.noTrie,
-		reader: reader,
-		// expectedRoot:         s.expectedRoot,
-		originalRoot: s.originalRoot,
-		// fullProcessed:        s.fullProcessed,
-		stateObjects:         make(map[common.Address]*stateObject, len(s.journal.dirties)),
-=======
 		db:                   s.db,
 		reader:               s.reader,
 		originalRoot:         s.originalRoot,
 		stateObjects:         make(map[common.Address]*stateObject, len(s.stateObjects)),
->>>>>>> 12b4131f
 		stateObjectsDestruct: make(map[common.Address]*stateObject, len(s.stateObjectsDestruct)),
 		mutations:            make(map[common.Address]*mutation, len(s.mutations)),
 		dbErr:                s.dbErr,
@@ -1136,7 +1075,7 @@
 		s.witness.AddState(s.trie.Witness())
 	}
 
-	if s.noTrie {
+	if s.db.NoTries() {
 		return s.expectedRoot
 	} else {
 		return hash
@@ -1420,7 +1359,7 @@
 	// Obviously it's not an end of the world issue, just something the original
 	// code didn't anticipate for.
 	workers.Go(func() error {
-		if s.noTrie {
+		if s.db.NoTries() {
 			root = s.expectedRoot
 			return nil
 		}
@@ -1544,7 +1483,7 @@
 			}
 		}
 		// If trie database is enabled, commit the state update as a new layer
-		if db := s.db.TrieDB(); db != nil && !s.noTrie {
+		if db := s.db.TrieDB(); db != nil && !s.db.NoTries() {
 			start := time.Now()
 			if err := db.Update(ret.root, ret.originRoot, block, ret.nodes, ret.stateSet()); err != nil {
 				return nil, err
