--- conflicted
+++ resolved
@@ -20,28 +20,20 @@
 import (
 	"errors"
 	"fmt"
-<<<<<<< HEAD
-	"runtime"
-	"sort"
-	"sync"
-=======
 	"maps"
 	"math/big"
 	"slices"
 	"sync"
 	"sync/atomic"
->>>>>>> f3c696fa
 	"time"
 
 	"github.com/ethereum/go-ethereum/common"
-	"github.com/ethereum/go-ethereum/common/gopool"
 	"github.com/ethereum/go-ethereum/core/rawdb"
 	"github.com/ethereum/go-ethereum/core/state/snapshot"
 	"github.com/ethereum/go-ethereum/core/stateless"
 	"github.com/ethereum/go-ethereum/core/tracing"
 	"github.com/ethereum/go-ethereum/core/types"
 	"github.com/ethereum/go-ethereum/crypto"
-	"github.com/ethereum/go-ethereum/ethdb"
 	"github.com/ethereum/go-ethereum/log"
 	"github.com/ethereum/go-ethereum/params"
 	"github.com/ethereum/go-ethereum/trie"
@@ -52,21 +44,16 @@
 	"golang.org/x/sync/errgroup"
 )
 
+const defaultNumOfSlots = 100
+
 // TriesInMemory represents the number of layers that are kept in RAM.
 const TriesInMemory = 128
 
 type mutationType int
 
 const (
-<<<<<<< HEAD
-	defaultNumOfSlots = 100
-	// storageDeleteLimit denotes the highest permissible memory allocation
-	// employed for contract storage deletion.
-	storageDeleteLimit = 512 * 1024 * 1024
-=======
 	update mutationType = iota
 	deletion
->>>>>>> f3c696fa
 )
 
 type mutation struct {
@@ -94,41 +81,21 @@
 // must be created with new root and updated database for accessing post-
 // commit states.
 type StateDB struct {
-<<<<<<< HEAD
 	db             Database
 	prefetcherLock sync.Mutex
 	prefetcher     *triePrefetcher
 	trie           Trie
 	noTrie         bool
-	hasher         crypto.KeccakState
-	snaps          *snapshot.Tree    // Nil if snapshot is not available
-	snap           snapshot.Snapshot // Nil if snapshot is not available
-=======
-	db         Database
-	prefetcher *triePrefetcher
-	trie       Trie
-	logger     *tracing.Hooks
-	reader     Reader
->>>>>>> f3c696fa
+	logger         *tracing.Hooks
+	reader         Reader
 
 	// originalRoot is the pre-state root, before any changes were made.
 	// It will be updated when the Commit is called.
 	originalRoot common.Hash
 	expectedRoot common.Hash // The state root in the block header
-	stateRoot    common.Hash // The calculation result of IntermediateRoot
 
 	fullProcessed bool
 
-<<<<<<< HEAD
-	// These maps hold the state changes (including the corresponding
-	// original value) that occurred in this **block**.
-	AccountMux     sync.Mutex                                // Mutex for accounts access
-	StorageMux     sync.Mutex                                // Mutex for storages access
-	accounts       map[common.Hash][]byte                    // The mutated accounts in 'slim RLP' encoding
-	storages       map[common.Hash]map[common.Hash][]byte    // The mutated slots in prefix-zero trimmed rlp format
-	accountsOrigin map[common.Address][]byte                 // The original value of mutated accounts in 'slim RLP' encoding
-	storagesOrigin map[common.Address]map[common.Hash][]byte // The original value of mutated slots in prefix-zero trimmed rlp format
-=======
 	// This map holds 'live' objects, which will get modified while
 	// processing a state transition.
 	stateObjects map[common.Address]*stateObject
@@ -139,7 +106,6 @@
 	// before the transition. This map is populated at the transaction
 	// boundaries.
 	stateObjectsDestruct map[common.Address]*stateObject
->>>>>>> f3c696fa
 
 	// This map tracks the account mutations that occurred during the
 	// transition. Uncommitted mutations belonging to the same account
@@ -185,44 +151,8 @@
 	witness *stateless.Witness
 
 	// Measurements gathered during execution for debugging purposes
-<<<<<<< HEAD
 	// MetricsMux should be used in more places, but will affect on performance, so following meteration is not accruate
-	MetricsMux           sync.Mutex
-	AccountReads         time.Duration
-	AccountHashes        time.Duration
-	AccountUpdates       time.Duration
-	AccountCommits       time.Duration
-	StorageReads         time.Duration
-	StorageHashes        time.Duration
-	StorageUpdates       time.Duration
-	StorageCommits       time.Duration
-	SnapshotAccountReads time.Duration
-	SnapshotStorageReads time.Duration
-	SnapshotCommits      time.Duration
-	TrieDBCommits        time.Duration
-
-	AccountUpdated int
-	StorageUpdated int
-	AccountDeleted int
-	StorageDeleted int
-
-	// Testing hooks
-	onCommit func(states *triestate.Set) // Hook invoked when commit is performed
-}
-
-// NewWithSharedPool creates a new state with sharedStorge on layer 1.5
-func NewWithSharedPool(root common.Hash, db Database, snaps *snapshot.Tree) (*StateDB, error) {
-	statedb, err := New(root, db, snaps)
-	if err != nil {
-		return nil, err
-	}
-	statedb.storagePool = NewStoragePool()
-	return statedb, nil
-}
-
-// New creates a new state from a given trie.
-func New(root common.Hash, db Database, snaps *snapshot.Tree) (*StateDB, error) {
-=======
+	MetricsMux      sync.Mutex
 	AccountReads    time.Duration
 	AccountHashes   time.Duration
 	AccountUpdates  time.Duration
@@ -241,6 +171,16 @@
 	StorageDeleted atomic.Int64 // Number of storage slots deleted during the state transition
 }
 
+// NewWithSharedPool creates a new state with sharedStorge on layer 1.5
+func NewWithSharedPool(root common.Hash, db Database) (*StateDB, error) {
+	statedb, err := New(root, db)
+	if err != nil {
+		return nil, err
+	}
+	statedb.storagePool = NewStoragePool()
+	return statedb, nil
+}
+
 // New creates a new state from a given trie.
 func New(root common.Hash, db Database) (*StateDB, error) {
 	tr, err := db.OpenTrie(root)
@@ -251,52 +191,27 @@
 	if err != nil {
 		return nil, err
 	}
->>>>>>> f3c696fa
 	sdb := &StateDB{
 		db:                   db,
+		trie:                 tr,
 		originalRoot:         root,
-<<<<<<< HEAD
-		snaps:                snaps,
-		accounts:             make(map[common.Hash][]byte),
-		storages:             make(map[common.Hash]map[common.Hash][]byte),
-		accountsOrigin:       make(map[common.Address][]byte),
-		storagesOrigin:       make(map[common.Address]map[common.Hash][]byte),
+		reader:               reader,
 		stateObjects:         make(map[common.Address]*stateObject, defaultNumOfSlots),
-		stateObjectsPending:  make(map[common.Address]struct{}, defaultNumOfSlots),
-		stateObjectsDirty:    make(map[common.Address]struct{}, defaultNumOfSlots),
-		stateObjectsDestruct: make(map[common.Address]*types.StateAccount, defaultNumOfSlots),
-=======
-		reader:               reader,
-		stateObjects:         make(map[common.Address]*stateObject),
-		stateObjectsDestruct: make(map[common.Address]*stateObject),
-		mutations:            make(map[common.Address]*mutation),
->>>>>>> f3c696fa
+		stateObjectsDestruct: make(map[common.Address]*stateObject, defaultNumOfSlots),
+		mutations:            make(map[common.Address]*mutation, defaultNumOfSlots),
 		logs:                 make(map[common.Hash][]*types.Log),
 		preimages:            make(map[common.Hash][]byte),
 		journal:              newJournal(),
 		accessList:           newAccessList(),
 		transientStorage:     newTransientStorage(),
 	}
-<<<<<<< HEAD
-
-	if sdb.snaps != nil {
-		sdb.snap = sdb.snaps.Snapshot(root)
-=======
+	_, sdb.noTrie = tr.(*trie.EmptyTrie)
 	if db.TrieDB().IsVerkle() {
 		sdb.accessEvents = NewAccessEvents(db.PointCache())
->>>>>>> f3c696fa
-	}
-
-	tr, err := db.OpenTrie(root)
-	if err != nil {
-		return nil, err
-	}
-	_, sdb.noTrie = tr.(*trie.EmptyTrie)
-	sdb.trie = tr
+	}
 	return sdb, nil
 }
 
-<<<<<<< HEAD
 func (s *StateDB) EnableWriteOnSharedStorage() {
 	s.writeOnSharedStorage = true
 }
@@ -318,56 +233,29 @@
 	s.prefetcherLock.Lock()
 	s.prefetcher = fetcher
 	s.prefetcherLock.Unlock()
-=======
+}
+
 // SetLogger sets the logger for account update hooks.
 func (s *StateDB) SetLogger(l *tracing.Hooks) {
 	s.logger = l
->>>>>>> f3c696fa
 }
 
 // StartPrefetcher initializes a new trie prefetcher to pull in nodes from the
 // state trie concurrently while the state is mutated so that when we reach the
 // commit phase, most of the needed data is already hot.
-<<<<<<< HEAD
-func (s *StateDB) StartPrefetcher(namespace string) {
+func (s *StateDB) StartPrefetcher(namespace string, witness *stateless.Witness) {
 	if s.noTrie {
 		return
 	}
-	s.prefetcherLock.Lock()
-	defer s.prefetcherLock.Unlock()
-	if s.prefetcher != nil {
-		s.prefetcher.close()
-		s.prefetcher = nil
-	}
-	if s.snap != nil {
-		parent := s.snap.Parent()
-		if parent != nil {
-			s.prefetcher = newTriePrefetcher(s.db, s.originalRoot, parent.Root(), namespace)
-		} else {
-			s.prefetcher = newTriePrefetcher(s.db, s.originalRoot, common.Hash{}, namespace)
-		}
-=======
-func (s *StateDB) StartPrefetcher(namespace string, witness *stateless.Witness) {
+
 	// Terminate any previously running prefetcher
 	s.StopPrefetcher()
 
 	// Enable witness collection if requested
 	s.witness = witness
 
-	// With the switch to the Proof-of-Stake consensus algorithm, block production
-	// rewards are now handled at the consensus layer. Consequently, a block may
-	// have no state transitions if it contains no transactions and no withdrawals.
-	// In such cases, the account trie won't be scheduled for prefetching, leading
-	// to unnecessary error logs.
-	//
-	// To prevent this, the account trie is always scheduled for prefetching once
-	// the prefetcher is constructed. For more details, see:
-	// https://github.com/ethereum/go-ethereum/issues/29880
-	s.prefetcher = newTriePrefetcher(s.db, s.originalRoot, namespace, witness == nil)
-	if err := s.prefetcher.prefetch(common.Hash{}, s.originalRoot, common.Address{}, nil, false); err != nil {
-		log.Error("Failed to prefetch account trie", "root", s.originalRoot, "err", err)
->>>>>>> f3c696fa
-	}
+	s.prefetcher = newTriePrefetcher(s.db, s.originalRoot, common.Hash{}, namespace, witness == nil)
+
 }
 
 // StopPrefetcher terminates a running prefetcher and reports any leftover stats
@@ -378,8 +266,7 @@
 	}
 	s.prefetcherLock.Lock()
 	if s.prefetcher != nil {
-		s.prefetcher.terminate(false)
-		s.prefetcher.report()
+		s.prefetcher.close()
 		s.prefetcher = nil
 	}
 	s.prefetcherLock.Unlock()
@@ -410,7 +297,7 @@
 	}
 
 	if len(addressesToPrefetch) > 0 {
-		prefetcher.prefetch(common.Hash{}, s.originalRoot, common.Address{}, addressesToPrefetch)
+		prefetcher.prefetch(common.Hash{}, s.originalRoot, common.Address{}, addressesToPrefetch, true)
 	}
 }
 
@@ -750,16 +637,10 @@
 
 // updateStateObject writes the given object to the trie.
 func (s *StateDB) updateStateObject(obj *stateObject) {
-<<<<<<< HEAD
 	if s.noTrie {
 		return
 	}
-	// Track the amount of time wasted on updating the account from the trie
-	if metrics.EnabledExpensive {
-		defer func(start time.Time) { s.AccountUpdates += time.Since(start) }(time.Now())
-	}
-=======
->>>>>>> f3c696fa
+
 	// Encode the account and update the account trie
 	addr := obj.Address()
 	if err := s.trie.UpdateAccount(addr, &obj.data, len(obj.code)); err != nil {
@@ -768,37 +649,15 @@
 	if obj.dirtyCode {
 		s.trie.UpdateContractCode(obj.Address(), common.BytesToHash(obj.CodeHash()), obj.code)
 	}
-<<<<<<< HEAD
-
-	// Track the original value of mutated account, nil means it was not present.
-	// Skip if it has been tracked (because updateStateObject may be called
-	// multiple times in a block).
-	if _, ok := s.accountsOrigin[obj.address]; !ok {
-		if obj.origin == nil {
-			s.accountsOrigin[obj.address] = nil
-		} else {
-			s.accountsOrigin[obj.address] = types.SlimAccountRLP(*obj.origin)
-		}
-	}
 }
 
 // deleteStateObject removes the given object from the state trie.
-func (s *StateDB) deleteStateObject(obj *stateObject) {
+func (s *StateDB) deleteStateObject(addr common.Address) {
 	if s.noTrie {
 		return
 	}
-	// Track the amount of time wasted on deleting the account from the trie
-	if metrics.EnabledExpensive {
-		defer func(start time.Time) { s.AccountUpdates += time.Since(start) }(time.Now())
-	}
+
 	// Delete the account from the trie
-	addr := obj.Address()
-=======
-}
-
-// deleteStateObject removes the given object from the state trie.
-func (s *StateDB) deleteStateObject(addr common.Address) {
->>>>>>> f3c696fa
 	if err := s.trie.DeleteAccount(addr); err != nil {
 		s.setError(fmt.Errorf("deleteStateObject (%x) error: %v", addr[:], err))
 	}
@@ -815,31 +674,6 @@
 	if _, ok := s.stateObjectsDestruct[addr]; ok {
 		return nil
 	}
-<<<<<<< HEAD
-
-	// If snapshot unavailable or reading from it failed, load from the database
-	if data == nil {
-		if s.trie == nil {
-			tr, err := s.db.OpenTrie(s.originalRoot)
-			if err != nil {
-				s.setError(errors.New("failed to open trie tree"))
-				return nil
-			}
-			s.trie = tr
-		}
-		start := time.Now()
-		var err error
-		data, err = s.trie.GetAccount(addr)
-		if metrics.EnabledExpensive {
-			s.AccountReads += time.Since(start)
-		}
-		if err != nil {
-			s.setError(fmt.Errorf("getDeleteStateObject (%x) error: %w", addr.Bytes(), err))
-			return nil
-		}
-		if data == nil {
-			return nil
-=======
 	s.AccountLoaded++
 
 	start := time.Now()
@@ -858,7 +692,6 @@
 	if s.prefetcher != nil {
 		if err := s.prefetcher.prefetch(common.Hash{}, s.originalRoot, common.Address{}, [][]byte{addr[:]}, true); err != nil {
 			log.Error("Failed to prefetch account", "addr", addr, "err", err)
->>>>>>> f3c696fa
 		}
 	}
 	// Insert into the live set
@@ -927,46 +760,25 @@
 func (s *StateDB) copyInternal(doPrefetch bool) *StateDB {
 	// Copy all the basic fields, initialize the memory ones
 	state := &StateDB{
-<<<<<<< HEAD
 		db:   s.db,
-		trie: s.db.CopyTrie(s.trie),
+		trie: mustCopyTrie(s.trie),
 		// noTrie:s.noTrie,
+		reader: s.reader.Copy(),
 		// expectedRoot:         s.expectedRoot,
-		// stateRoot:            s.stateRoot,
 		originalRoot: s.originalRoot,
-		// fullProcessed: s.fullProcessed,
-		accounts:             make(map[common.Hash][]byte),
-		storages:             make(map[common.Hash]map[common.Hash][]byte),
-		accountsOrigin:       make(map[common.Address][]byte),
-		storagesOrigin:       make(map[common.Address]map[common.Hash][]byte),
+		// fullProcessed:        s.fullProcessed,
 		stateObjects:         make(map[common.Address]*stateObject, len(s.journal.dirties)),
-		stateObjectsPending:  make(map[common.Address]struct{}, len(s.stateObjectsPending)),
-		stateObjectsDirty:    make(map[common.Address]struct{}, len(s.journal.dirties)),
-		stateObjectsDestruct: make(map[common.Address]*types.StateAccount, len(s.stateObjectsDestruct)),
+		stateObjectsDestruct: make(map[common.Address]*stateObject, len(s.stateObjectsDestruct)),
+		mutations:            make(map[common.Address]*mutation, len(s.mutations)),
+		dbErr:                s.dbErr,
 		storagePool:          s.storagePool,
 		// writeOnSharedStorage: s.writeOnSharedStorage,
 		refund:    s.refund,
+		thash:     s.thash,
+		txIndex:   s.txIndex,
 		logs:      make(map[common.Hash][]*types.Log, len(s.logs)),
 		logSize:   s.logSize,
-		preimages: make(map[common.Hash][]byte, len(s.preimages)),
-		journal:   newJournal(),
-		hasher:    crypto.NewKeccakState(),
-=======
-		db:                   s.db,
-		trie:                 mustCopyTrie(s.trie),
-		reader:               s.reader.Copy(),
-		originalRoot:         s.originalRoot,
-		stateObjects:         make(map[common.Address]*stateObject, len(s.stateObjects)),
-		stateObjectsDestruct: make(map[common.Address]*stateObject, len(s.stateObjectsDestruct)),
-		mutations:            make(map[common.Address]*mutation, len(s.mutations)),
-		dbErr:                s.dbErr,
-		refund:               s.refund,
-		thash:                s.thash,
-		txIndex:              s.txIndex,
-		logs:                 make(map[common.Hash][]*types.Log, len(s.logs)),
-		logSize:              s.logSize,
-		preimages:            maps.Clone(s.preimages),
->>>>>>> f3c696fa
+		preimages: maps.Clone(s.preimages),
 
 		// Do we need to copy the access list and transient storage?
 		// In practice: No. At the start of a transaction, these two lists are empty.
@@ -996,16 +808,6 @@
 	for addr, op := range s.mutations {
 		state.mutations[addr] = op.copy()
 	}
-<<<<<<< HEAD
-	// Deep copy the state changes made in the scope of block
-	// along with their original values.
-	state.accounts = copySet(s.accounts)
-	state.storages = copy2DSet(s.storages)
-	state.accountsOrigin = copySet(s.accountsOrigin)
-	state.storagesOrigin = copy2DSet(s.storagesOrigin)
-
-=======
->>>>>>> f3c696fa
 	// Deep copy the logs occurred in the scope of block
 	for hash, logs := range s.logs {
 		cpy := make([]*types.Log, len(logs))
@@ -1015,31 +817,6 @@
 		}
 		state.logs[hash] = cpy
 	}
-<<<<<<< HEAD
-	// Deep copy the preimages occurred in the scope of block
-	for hash, preimage := range s.preimages {
-		state.preimages[hash] = preimage
-	}
-	// Do we need to copy the access list and transient storage?
-	// In practice: No. At the start of a transaction, these two lists are empty.
-	// In practice, we only ever copy state _between_ transactions/blocks, never
-	// in the middle of a transaction. However, it doesn't cost us much to copy
-	// empty lists, so we do it anyway to not blow up if we ever decide copy them
-	// in the middle of a transaction.
-	if s.accessList != nil {
-		state.accessList = s.accessList.Copy()
-	}
-	state.transientStorage = s.transientStorage.Copy()
-
-	state.prefetcher = s.prefetcher
-	if s.prefetcher != nil && !doPrefetch {
-		// If there's a prefetcher running, make an inactive copy of it that can
-		// only access data but does not actively preload (since the user will not
-		// know that they need to explicitly terminate an active copy).
-		state.prefetcher = state.prefetcher.copy()
-	}
-=======
->>>>>>> f3c696fa
 	return state
 }
 
@@ -1097,16 +874,10 @@
 		// the commit-phase will be a lot faster
 		addressesToPrefetch = append(addressesToPrefetch, common.CopyBytes(addr[:])) // Copy needed for closure
 	}
-<<<<<<< HEAD
-	prefetcher := s.prefetcher
-	if prefetcher != nil && len(addressesToPrefetch) > 0 {
-		prefetcher.prefetch(common.Hash{}, s.originalRoot, common.Address{}, addressesToPrefetch)
-=======
 	if s.prefetcher != nil && len(addressesToPrefetch) > 0 {
 		if err := s.prefetcher.prefetch(common.Hash{}, s.originalRoot, common.Address{}, addressesToPrefetch, false); err != nil {
 			log.Error("Failed to prefetch addresses", "addresses", len(addressesToPrefetch), "err", err)
 		}
->>>>>>> f3c696fa
 	}
 	// Invalidate journal because reverting across transactions is not allowed.
 	s.clearJournalAndRefund()
@@ -1118,75 +889,11 @@
 func (s *StateDB) IntermediateRoot(deleteEmptyObjects bool) common.Hash {
 	// Finalise all the dirty storage states and write them into the tries
 	s.Finalise(deleteEmptyObjects)
-<<<<<<< HEAD
-	s.AccountsIntermediateRoot()
-	return s.StateIntermediateRoot()
-}
-
-func (s *StateDB) AccountsIntermediateRoot() {
-	tasks := make(chan func())
-	finishCh := make(chan struct{})
-	defer close(finishCh)
-	wg := sync.WaitGroup{}
-	for i := 0; i < runtime.NumCPU(); i++ {
-		go func() {
-			for {
-				select {
-				case task := <-tasks:
-					task()
-				case <-finishCh:
-					return
-				}
-			}
-		}()
-	}
-
-	// Although naively it makes sense to retrieve the account trie and then do
-	// the contract storage and account updates sequentially, that short circuits
-	// the account prefetcher. Instead, let's process all the storage updates
-	// first, giving the account prefetches just a few more milliseconds of time
-	// to pull useful data from disk.
-	for addr := range s.stateObjectsPending {
-		if obj := s.stateObjects[addr]; !obj.deleted {
-			wg.Add(1)
-			tasks <- func() {
-				obj.updateRoot()
-
-				// Cache the data until commit. Note, this update mechanism is not symmetric
-				// to the deletion, because whereas it is enough to track account updates
-				// at commit time, deletions need tracking at transaction boundary level to
-				// ensure we capture state clearing.
-				s.AccountMux.Lock()
-				s.accounts[obj.addrHash] = types.SlimAccountRLP(obj.data)
-				s.AccountMux.Unlock()
-
-				wg.Done()
-			}
-		}
-	}
-	wg.Wait()
-}
-
-func (s *StateDB) StateIntermediateRoot() common.Hash {
-	// If there was a trie prefetcher operating, it gets aborted and irrevocably
-	// modified after we start retrieving tries. Remove it from the statedb after
-	// this round of use.
-	//
-	// This is weird pre-byzantium since the first tx runs with a prefetcher and
-	// the remainder without, but pre-byzantium even the initial prefetcher is
-	// useless, so no sleep lost.
-	prefetcher := s.prefetcher
-	defer s.StopPrefetcher()
-=======
 
 	// If there was a trie prefetcher operating, terminate it async so that the
 	// individual storage tries can be updated as soon as the disk load finishes.
 	if s.prefetcher != nil {
-		s.prefetcher.terminate(true)
-		defer func() {
-			s.prefetcher.report()
-			s.prefetcher = nil // Pre-byzantium, unset any used up prefetcher
-		}()
+		defer s.StopPrefetcher()
 	}
 	// Process all storage updates concurrently. The state object update root
 	// method will internally call a blocking trie fetch from the prefetcher,
@@ -1258,7 +965,6 @@
 	}
 	workers.Wait()
 	s.StorageUpdates += time.Since(start)
->>>>>>> f3c696fa
 
 	// Now we're about to start to write changes to the trie. The trie is so far
 	// _untouched_. We can check with the prefetcher, if it can give us a trie
@@ -1275,12 +981,13 @@
 			s.trie = trie
 		}
 	}
-<<<<<<< HEAD
 	if s.trie == nil {
 		tr, err := s.db.OpenTrie(s.originalRoot)
 		if err != nil {
 			panic(fmt.Sprintf("failed to open trie tree %s", s.originalRoot))
-=======
+		}
+		s.trie = tr
+	}
 	// Perform updates before deletions.  This prevents resolution of unnecessary trie nodes
 	// in circumstances similar to the following:
 	//
@@ -1295,50 +1002,30 @@
 		usedAddrs    [][]byte
 		deletedAddrs []common.Address
 	)
-	for addr, op := range s.mutations {
-		if op.applied {
-			continue
-		}
-		op.applied = true
-
-		if op.isDelete() {
-			deletedAddrs = append(deletedAddrs, addr)
-		} else {
-			s.updateStateObject(s.stateObjects[addr])
-			s.AccountUpdated += 1
->>>>>>> f3c696fa
-		}
-		s.trie = tr
-	}
-<<<<<<< HEAD
-
-	usedAddrs := make([][]byte, 0, len(s.stateObjectsPending))
 	if !s.noTrie {
-		for addr := range s.stateObjectsPending {
-			if obj := s.stateObjects[addr]; obj.deleted {
-				s.deleteStateObject(obj)
+		for addr, op := range s.mutations {
+			if op.applied {
+				continue
+			}
+			op.applied = true
+
+			if op.isDelete() {
+				deletedAddrs = append(deletedAddrs, addr)
 			} else {
-				s.updateStateObject(obj)
+				s.updateStateObject(s.stateObjects[addr])
+				s.AccountUpdated += 1
 			}
 			usedAddrs = append(usedAddrs, common.CopyBytes(addr[:])) // Copy needed for closure
 		}
-		if prefetcher != nil {
-			prefetcher.used(common.Hash{}, s.originalRoot, usedAddrs)
-		}
-	}
-
-	if len(s.stateObjectsPending) > 0 {
-		s.stateObjectsPending = make(map[common.Address]struct{})
-=======
-	for _, deletedAddr := range deletedAddrs {
-		s.deleteStateObject(deletedAddr)
-		s.AccountDeleted += 1
-	}
-	s.AccountUpdates += time.Since(start)
-
-	if s.prefetcher != nil {
-		s.prefetcher.used(common.Hash{}, s.originalRoot, usedAddrs)
->>>>>>> f3c696fa
+		for _, deletedAddr := range deletedAddrs {
+			s.deleteStateObject(deletedAddr)
+			s.AccountDeleted += 1
+		}
+		s.AccountUpdates += time.Since(start)
+
+		if s.prefetcher != nil {
+			s.prefetcher.used(common.Hash{}, s.originalRoot, usedAddrs)
+		}
 	}
 	// Track the amount of time wasted on hashing the account trie
 	defer func(start time.Time) { s.AccountHashes += time.Since(start) }(time.Now())
@@ -1349,15 +1036,12 @@
 	if s.witness != nil {
 		s.witness.AddState(s.trie.Witness())
 	}
-<<<<<<< HEAD
+
 	if s.noTrie {
 		return s.expectedRoot
 	} else {
-		return s.trie.Hash()
-	}
-=======
-	return hash
->>>>>>> f3c696fa
+		return hash
+	}
 }
 
 // SetTxContext sets the current transaction hash and index which are
@@ -1366,7 +1050,7 @@
 func (s *StateDB) SetTxContext(thash common.Hash, ti int) {
 	s.thash = thash
 	s.txIndex = ti
-	s.accessList = nil // can't delete this line now, because StateDB.Prepare is not called before processsing a system transaction
+	s.accessList = nil // can't delete this line now, because StateDB.Prepare is not called before processing a system transaction
 }
 
 func (s *StateDB) clearJournalAndRefund() {
@@ -1422,7 +1106,7 @@
 	}
 	// skip deleting storages for EmptyTrie
 	if _, ok := tr.(*trie.EmptyTrie); ok {
-		return false, 0, nil, nil, nil
+		return nil, nil, nil
 	}
 	it, err := tr.NodeIterator(nil)
 	if err != nil {
@@ -1534,275 +1218,6 @@
 	return deletes, nodes, nil
 }
 
-<<<<<<< HEAD
-// Once the state is committed, tries cached in stateDB (including account
-// trie, storage tries) will no longer be functional. A new state instance
-// must be created with new root and updated database for accessing post-
-// commit states.
-//
-// The associated block number of the state transition is also provided
-// for more chain context.
-func (s *StateDB) Commit(block uint64, postCommitFunc func() error) (common.Hash, *types.DiffLayer, error) {
-	// Short circuit in case any database failure occurred earlier.
-	if s.dbErr != nil {
-		s.StopPrefetcher()
-		return common.Hash{}, nil, fmt.Errorf("commit aborted due to earlier error: %v", s.dbErr)
-	}
-	// Finalize any pending changes and merge everything into the tries
-	var (
-		diffLayer  *types.DiffLayer
-		incomplete map[common.Address]struct{}
-		nodes      = trienode.NewMergedNodeSet()
-	)
-
-	if s.snap != nil {
-		diffLayer = &types.DiffLayer{}
-	}
-
-	commmitTrie := func() error {
-		commitErr := func() error {
-			if s.stateRoot = s.StateIntermediateRoot(); s.fullProcessed && s.expectedRoot != s.stateRoot {
-				log.Error("Invalid merkle root", "remote", s.expectedRoot, "local", s.stateRoot)
-				return fmt.Errorf("invalid merkle root (remote: %x local: %x)", s.expectedRoot, s.stateRoot)
-			}
-
-			var err error
-			// Handle all state deletions first
-			incomplete, err = s.handleDestruction(nodes)
-			if err != nil {
-				return err
-			}
-
-			tasks := make(chan func())
-			type taskResult struct {
-				err     error
-				nodeSet *trienode.NodeSet
-			}
-			taskResults := make(chan taskResult, len(s.stateObjectsDirty))
-			tasksNum := 0
-			finishCh := make(chan struct{})
-
-			threads := gopool.Threads(len(s.stateObjectsDirty))
-			wg := sync.WaitGroup{}
-			for i := 0; i < threads; i++ {
-				wg.Add(1)
-				go func() {
-					defer wg.Done()
-					for {
-						select {
-						case task := <-tasks:
-							task()
-						case <-finishCh:
-							return
-						}
-					}
-				}()
-			}
-
-			for addr := range s.stateObjectsDirty {
-				if obj := s.stateObjects[addr]; !obj.deleted {
-					tasks <- func() {
-						// Write any storage changes in the state object to its storage trie
-						if !s.noTrie {
-							if set, err := obj.commit(); err != nil {
-								taskResults <- taskResult{err, nil}
-								return
-							} else {
-								taskResults <- taskResult{nil, set}
-							}
-						} else {
-							taskResults <- taskResult{nil, nil}
-						}
-					}
-					tasksNum++
-				}
-			}
-
-			for i := 0; i < tasksNum; i++ {
-				res := <-taskResults
-				if res.err != nil {
-					close(finishCh)
-					return res.err
-				}
-				// Merge the dirty nodes of storage trie into global set. It is possible
-				// that the account was destructed and then resurrected in the same block.
-				// In this case, the node set is shared by both accounts.
-				if res.nodeSet != nil {
-					if err := nodes.Merge(res.nodeSet); err != nil {
-						return err
-					}
-				}
-			}
-			close(finishCh)
-
-			if !s.noTrie {
-				root, set, err := s.trie.Commit(true)
-				if err != nil {
-					return err
-				}
-				// Merge the dirty nodes of account trie into global set
-				if set != nil {
-					if err := nodes.Merge(set); err != nil {
-						return err
-					}
-				}
-
-				origin := s.originalRoot
-				if origin == (common.Hash{}) {
-					origin = types.EmptyRootHash
-				}
-
-				if root != origin {
-					start := time.Now()
-					set := triestate.New(s.accountsOrigin, s.storagesOrigin, incomplete)
-					if err := s.db.TrieDB().Update(root, origin, block, nodes, set); err != nil {
-						return err
-					}
-					s.originalRoot = root
-					if metrics.EnabledExpensive {
-						s.TrieDBCommits += time.Since(start)
-					}
-					if s.onCommit != nil {
-						s.onCommit(set)
-					}
-				}
-			}
-
-			if postCommitFunc != nil {
-				err := postCommitFunc()
-				if err != nil {
-					return err
-				}
-			}
-			wg.Wait()
-			return nil
-		}()
-
-		return commitErr
-	}
-
-	commitFuncs := []func() error{
-		func() error {
-			codeWriter := s.db.DiskDB().NewBatch()
-			for addr := range s.stateObjectsDirty {
-				if obj := s.stateObjects[addr]; !obj.deleted {
-					// Write any contract code associated with the state object
-					if obj.code != nil && obj.dirtyCode {
-						rawdb.WriteCode(codeWriter, common.BytesToHash(obj.CodeHash()), obj.code)
-						obj.dirtyCode = false
-						if s.snap != nil {
-							diffLayer.Codes = append(diffLayer.Codes, types.DiffCode{
-								Hash: common.BytesToHash(obj.CodeHash()),
-								Code: obj.code,
-							})
-						}
-						if codeWriter.ValueSize() > ethdb.IdealBatchSize {
-							if err := codeWriter.Write(); err != nil {
-								return err
-							}
-							codeWriter.Reset()
-						}
-					}
-				}
-			}
-			if codeWriter.ValueSize() > 0 {
-				if err := codeWriter.Write(); err != nil {
-					log.Crit("Failed to commit dirty codes", "error", err)
-					return err
-				}
-			}
-			return nil
-		},
-		func() error {
-			// If snapshotting is enabled, update the snapshot tree with this new version
-			if s.snap != nil {
-				if metrics.EnabledExpensive {
-					defer func(start time.Time) { s.SnapshotCommits += time.Since(start) }(time.Now())
-				}
-				diffLayer.Destructs, diffLayer.Accounts, diffLayer.Storages = s.SnapToDiffLayer()
-				// Only update if there's a state transition (skip empty Clique blocks)
-				if parent := s.snap.Root(); parent != s.expectedRoot {
-					err := s.snaps.Update(s.expectedRoot, parent, s.convertAccountSet(s.stateObjectsDestruct), s.accounts, s.storages)
-
-					if err != nil {
-						log.Warn("Failed to update snapshot tree", "from", parent, "to", s.expectedRoot, "err", err)
-					}
-
-					// Keep n diff layers in the memory
-					// - head layer is paired with HEAD state
-					// - head-1 layer is paired with HEAD-1 state
-					// - head-(n-1) layer(bottom-most diff layer) is paired with HEAD-(n-1)state
-					go func() {
-						if err := s.snaps.Cap(s.expectedRoot, s.snaps.CapLimit()); err != nil {
-							log.Warn("Failed to cap snapshot tree", "root", s.expectedRoot, "layers", s.snaps.CapLimit(), "err", err)
-						}
-					}()
-				}
-			}
-			return nil
-		},
-	}
-
-	defer s.StopPrefetcher()
-	commitFuncs = append(commitFuncs, commmitTrie)
-	commitRes := make(chan error, len(commitFuncs))
-	for _, f := range commitFuncs {
-		// commitFuncs[0] and commitFuncs[1] both read map `stateObjects`, but no conflicts
-		tmpFunc := f
-		go func() {
-			commitRes <- tmpFunc()
-		}()
-	}
-	for i := 0; i < len(commitFuncs); i++ {
-		r := <-commitRes
-		if r != nil {
-			return common.Hash{}, nil, r
-		}
-	}
-
-	root := s.stateRoot
-	s.snap = nil
-	if root == (common.Hash{}) {
-		root = types.EmptyRootHash
-	}
-	// Clear all internal flags at the end of commit operation.
-	s.accounts = make(map[common.Hash][]byte)
-	s.storages = make(map[common.Hash]map[common.Hash][]byte)
-	s.accountsOrigin = make(map[common.Address][]byte)
-	s.storagesOrigin = make(map[common.Address]map[common.Hash][]byte)
-	s.stateObjectsDirty = make(map[common.Address]struct{})
-	s.stateObjectsDestruct = make(map[common.Address]*types.StateAccount)
-	return root, diffLayer, nil
-}
-
-func (s *StateDB) SnapToDiffLayer() ([]common.Address, []types.DiffAccount, []types.DiffStorage) {
-	destructs := make([]common.Address, 0, len(s.stateObjectsDestruct))
-	for account := range s.stateObjectsDestruct {
-		destructs = append(destructs, account)
-	}
-	accounts := make([]types.DiffAccount, 0, len(s.accounts))
-	for accountHash, account := range s.accounts {
-		accounts = append(accounts, types.DiffAccount{
-			Account: accountHash,
-			Blob:    account,
-		})
-	}
-	storages := make([]types.DiffStorage, 0, len(s.storages))
-	for accountHash, storage := range s.storages {
-		keys := make([]common.Hash, 0, len(storage))
-		values := make([][]byte, 0, len(storage))
-		for k, v := range storage {
-			keys = append(keys, k)
-			values = append(values, v)
-		}
-		storages = append(storages, types.DiffStorage{
-			Account: accountHash,
-			Keys:    keys,
-			Vals:    values,
-		})
-	}
-	return destructs, accounts, storages
-=======
 // GetTrie returns the account trie.
 func (s *StateDB) GetTrie() Trie {
 	return s.trie
@@ -1813,6 +1228,7 @@
 func (s *StateDB) commit(deleteEmptyObjects bool) (*stateUpdate, error) {
 	// Short circuit in case any database failure occurred earlier.
 	if s.dbErr != nil {
+		s.StopPrefetcher()
 		return nil, fmt.Errorf("commit aborted due to earlier error: %v", s.dbErr)
 	}
 	// Finalize any pending changes and merge everything into the tries
@@ -1891,14 +1307,20 @@
 	// Obviously it's not an end of the world issue, just something the original
 	// code didn't anticipate for.
 	workers.Go(func() error {
-		// Write the account trie changes, measuring the amount of wasted time
-		newroot, set := s.trie.Commit(true)
-		root = newroot
-
-		if err := merge(set); err != nil {
-			return err
-		}
-		s.AccountCommits = time.Since(start)
+		if !s.noTrie {
+			// Write the account trie changes, measuring the amount of wasted time
+			newroot, set := s.trie.Commit(true)
+			root = newroot
+			if s.fullProcessed && s.expectedRoot != root {
+				log.Error("Invalid merkle root", "remote", s.expectedRoot, "local", root)
+				return fmt.Errorf("invalid merkle root (remote: %x local: %x)", s.expectedRoot, root)
+			}
+
+			if err := merge(set); err != nil {
+				return err
+			}
+			s.AccountCommits = time.Since(start)
+		}
 		return nil
 	})
 	// Schedule each of the storage tries that need to be updated, so they can
@@ -1960,6 +1382,9 @@
 	s.stateObjectsDestruct = make(map[common.Address]*stateObject)
 
 	origin := s.originalRoot
+	if root == (common.Hash{}) {
+		root = types.EmptyRootHash
+	}
 	s.originalRoot = root
 	return newStateUpdate(origin, root, deletes, updates, nodes), nil
 }
@@ -1971,12 +1396,24 @@
 	if err != nil {
 		return nil, err
 	}
+
+	snaps := s.db.Snapshot()
+	if snaps != nil {
+		ret.diffLayer = &types.DiffLayer{}
+	}
 	// Commit dirty contract code if any exists
 	if db := s.db.TrieDB().Disk(); db != nil && len(ret.codes) > 0 {
 		batch := db.NewBatch()
 		for _, code := range ret.codes {
 			rawdb.WriteCode(batch, code.hash, code.blob)
-		}
+			if snaps != nil {
+				ret.diffLayer.Codes = append(ret.diffLayer.Codes, types.DiffCode{
+					Hash: code.hash,
+					Code: code.blob,
+				})
+			}
+		}
+
 		if err := batch.Write(); err != nil {
 			return nil, err
 		}
@@ -1985,6 +1422,7 @@
 		// If snapshotting is enabled, update the snapshot tree with this new version
 		if snap := s.db.Snapshot(); snap != nil && snap.Snapshot(ret.originRoot) != nil {
 			start := time.Now()
+			ret.diffLayer.Destructs, ret.diffLayer.Accounts, ret.diffLayer.Storages = ret.SnapToDiffLayer()
 			if err := snap.Update(ret.root, ret.originRoot, ret.destructs, ret.accounts, ret.storages); err != nil {
 				log.Warn("Failed to update snapshot tree", "from", ret.originRoot, "to", ret.root, "err", err)
 			}
@@ -1992,9 +1430,11 @@
 			// - head layer is paired with HEAD state
 			// - head-1 layer is paired with HEAD-1 state
 			// - head-127 layer(bottom-most diff layer) is paired with HEAD-127 state
-			if err := snap.Cap(ret.root, TriesInMemory); err != nil {
-				log.Warn("Failed to cap snapshot tree", "root", ret.root, "layers", TriesInMemory, "err", err)
-			}
+			go func() {
+				if err := snap.Cap(ret.root, TriesInMemory); err != nil {
+					log.Warn("Failed to cap snapshot tree", "root", ret.root, "layers", TriesInMemory, "err", err)
+				}
+			}()
 			s.SnapshotCommits += time.Since(start)
 		}
 		// If trie database is enabled, commit the state update as a new layer
@@ -2020,13 +1460,18 @@
 //
 // The associated block number of the state transition is also provided
 // for more chain context.
-func (s *StateDB) Commit(block uint64, deleteEmptyObjects bool) (common.Hash, error) {
+func (s *StateDB) Commit(block uint64, deleteEmptyObjects bool, postCommitFuncs ...func() error) (common.Hash, *types.DiffLayer, error) {
 	ret, err := s.commitAndFlush(block, deleteEmptyObjects)
 	if err != nil {
-		return common.Hash{}, err
-	}
-	return ret.root, nil
->>>>>>> f3c696fa
+		return common.Hash{}, nil, err
+	}
+	for _, postFunc := range postCommitFuncs {
+		err := postFunc()
+		if err != nil {
+			return common.Hash{}, nil, err
+		}
+	}
+	return ret.root, ret.diffLayer, nil
 }
 
 // Prepare handles the preparatory steps for executing a state transition with.
@@ -2117,49 +1562,32 @@
 	return s.accessList.Contains(addr, slot)
 }
 
-<<<<<<< HEAD
 func (s *StateDB) GetStorage(address common.Address) *sync.Map {
 	return s.storagePool.getStorage(address)
 }
 
-// convertAccountSet converts a provided account set from address keyed to hash keyed.
-func (s *StateDB) convertAccountSet(set map[common.Address]*types.StateAccount) map[common.Hash]struct{} {
-	ret := make(map[common.Hash]struct{}, len(set))
-	for addr := range set {
-		obj, exist := s.stateObjects[addr]
-		if !exist {
-			ret[crypto.Keccak256Hash(addr[:])] = struct{}{}
-		} else {
-			ret[obj.addrHash] = struct{}{}
-		}
-=======
+func (s *StateDB) GetSnap() snapshot.Snapshot {
+	snaps := s.db.Snapshot()
+	if snaps != nil {
+		return snaps.Snapshot(s.originalRoot)
+	}
+	return nil
+}
+
 // markDelete is invoked when an account is deleted but the deletion is
 // not yet committed. The pending mutation is cached and will be applied
 // all together
 func (s *StateDB) markDelete(addr common.Address) {
 	if _, ok := s.mutations[addr]; !ok {
 		s.mutations[addr] = &mutation{}
->>>>>>> f3c696fa
 	}
 	s.mutations[addr].applied = false
 	s.mutations[addr].typ = deletion
 }
 
-<<<<<<< HEAD
-func (s *StateDB) GetSnap() snapshot.Snapshot {
-	return s.snap
-}
-
-// copySet returns a deep-copied set.
-func copySet[k comparable](set map[k][]byte) map[k][]byte {
-	copied := make(map[k][]byte, len(set))
-	for key, val := range set {
-		copied[key] = common.CopyBytes(val)
-=======
 func (s *StateDB) markUpdate(addr common.Address) {
 	if _, ok := s.mutations[addr]; !ok {
 		s.mutations[addr] = &mutation{}
->>>>>>> f3c696fa
 	}
 	s.mutations[addr].applied = false
 	s.mutations[addr].typ = update
