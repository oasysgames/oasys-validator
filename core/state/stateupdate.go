--- conflicted
+++ resolved
@@ -136,7 +136,6 @@
 		codes:          codes,
 		nodes:          nodes,
 	}
-<<<<<<< HEAD
 
 	if sc.diffLayer != nil {
 		for account := range destructsAddrs {
@@ -166,7 +165,6 @@
 	}
 
 	return sc
-=======
 }
 
 // stateSet converts the current stateUpdate object into a triedb.StateSet
@@ -181,5 +179,4 @@
 		Storages:       sc.storages,
 		StoragesOrigin: sc.storagesOrigin,
 	}
->>>>>>> c64cf28f
 }