--- conflicted
+++ resolved
@@ -117,7 +117,7 @@
 	}
 	for _, c := range cases {
 		db, _ := rawdb.Open(rawdb.NewMemoryDatabase(), rawdb.OpenOptions{})
-		rawdb.WriteAncientBlocks(db, append([]*types.Block{gspec.ToBlock()}, blocks...), types.EncodeBlockReceiptLists(append([]types.Receipts{{}}, receipts...)))
+		rawdb.WriteAncientBlocks(db, append([]*types.Block{gspec.ToBlock()}, blocks...), types.EncodeBlockReceiptLists(append([]types.Receipts{{}}, receipts...)), big.NewInt(0))
 
 		// Index the initial blocks from ancient store
 		indexer := &txIndexer{
@@ -235,14 +235,9 @@
 		},
 	}
 	for _, c := range cases {
-<<<<<<< HEAD
-		db, _ := rawdb.NewDatabaseWithFreezer(rawdb.NewMemoryDatabase(), "", "", false, false, false)
-		rawdb.WriteAncientBlocks(db, append([]*types.Block{gspec.ToBlock()}, blocks...), append([]types.Receipts{{}}, receipts...), big.NewInt(0))
-=======
 		db, _ := rawdb.Open(rawdb.NewMemoryDatabase(), rawdb.OpenOptions{})
 		encReceipts := types.EncodeBlockReceiptLists(append([]types.Receipts{{}}, receipts...))
 		rawdb.WriteAncientBlocks(db, append([]*types.Block{gspec.ToBlock()}, blocks...), encReceipts)
->>>>>>> 12b4131f
 
 		// Index the initial blocks from ancient store
 		indexer := &txIndexer{
