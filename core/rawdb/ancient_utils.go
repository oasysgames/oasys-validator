--- conflicted
+++ resolved
@@ -83,23 +83,14 @@
 	var infos []freezerInfo
 	for _, freezer := range freezers {
 		switch freezer {
-<<<<<<< HEAD
-		case chainFreezerName:
-			info, err := inspect(chainFreezerName, chainFreezerNoSnappy, db)
-=======
 		case ChainFreezerName:
 			info, err := inspect(ChainFreezerName, chainFreezerNoSnappy, db)
->>>>>>> 8f7eb9cc
 			if err != nil {
 				return nil, err
 			}
 			infos = append(infos, info)
 
-<<<<<<< HEAD
-		case stateFreezerName:
-=======
 		case StateFreezerName:
->>>>>>> 8f7eb9cc
 			if ReadStateScheme(db) != PathScheme {
 				continue
 			}
@@ -107,21 +98,14 @@
 			if err != nil {
 				return nil, err
 			}
-<<<<<<< HEAD
+			// TODO, offset=0?
 			f, err := NewStateFreezer(datadir, true, 0)
-=======
-			f, err := NewStateFreezer(datadir, true)
->>>>>>> 8f7eb9cc
 			if err != nil {
 				return nil, err
 			}
 			defer f.Close()
 
-<<<<<<< HEAD
-			info, err := inspect(stateFreezerName, stateFreezerNoSnappy, f)
-=======
 			info, err := inspect(StateFreezerName, stateFreezerNoSnappy, f)
->>>>>>> 8f7eb9cc
 			if err != nil {
 				return nil, err
 			}
@@ -168,7 +152,7 @@
 }
 
 func ResetStateFreezerTableOffset(ancient string, virtualTail uint64) error {
-	path, tables := filepath.Join(ancient, stateFreezerName), stateFreezerNoSnappy
+	path, tables := filepath.Join(ancient, StateFreezerName), stateFreezerNoSnappy
 
 	for name, disableSnappy := range tables {
 		log.Info("Handle table", "name", name, "disableSnappy", disableSnappy)
