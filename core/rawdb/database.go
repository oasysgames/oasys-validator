--- conflicted
+++ resolved
@@ -542,17 +542,11 @@
 			beaconHeaders.Add(size)
 		case bytes.HasPrefix(key, CliqueSnapshotPrefix) && len(key) == 7+common.HashLength:
 			cliqueSnaps.Add(size)
-<<<<<<< HEAD
-		case bytes.HasPrefix(key, []byte("oasys-")) && len(key) == 7+common.HashLength:
+		case bytes.HasPrefix(key, OasysSnapshotPrefix) && len(key) == 7+common.HashLength:
 			oasysSnaps.Add(size)
-		case bytes.HasPrefix(key, []byte("cht-")) ||
-			bytes.HasPrefix(key, []byte("chtIndexV2-")) ||
-			bytes.HasPrefix(key, []byte("chtRootV2-")): // Canonical hash trie
-=======
 		case bytes.HasPrefix(key, ChtTablePrefix) ||
 			bytes.HasPrefix(key, ChtIndexTablePrefix) ||
 			bytes.HasPrefix(key, ChtPrefix): // Canonical hash trie
->>>>>>> b20b4a71
 			chtTrieNodes.Add(size)
 		case bytes.HasPrefix(key, BloomTrieTablePrefix) ||
 			bytes.HasPrefix(key, BloomTrieIndexPrefix) ||
