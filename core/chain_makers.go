--- conflicted
+++ resolved
@@ -23,13 +23,10 @@
 	"github.com/ethereum/go-ethereum/common"
 	"github.com/ethereum/go-ethereum/consensus"
 	"github.com/ethereum/go-ethereum/consensus/misc"
-<<<<<<< HEAD
-	contracts "github.com/ethereum/go-ethereum/contracts/oasys"
-=======
 	"github.com/ethereum/go-ethereum/consensus/misc/eip1559"
 	"github.com/ethereum/go-ethereum/consensus/misc/eip4844"
+	contracts "github.com/ethereum/go-ethereum/contracts/oasys"
 	"github.com/ethereum/go-ethereum/core/rawdb"
->>>>>>> b20b4a71
 	"github.com/ethereum/go-ethereum/core/state"
 	"github.com/ethereum/go-ethereum/core/types"
 	"github.com/ethereum/go-ethereum/core/vm"
@@ -349,23 +346,8 @@
 		if gen != nil {
 			gen(i, b)
 		}
-<<<<<<< HEAD
-		if b.engine != nil {
-			// Finalize and seal the block
-			block, _, _ := b.engine.FinalizeAndAssemble(chainreader, b.header, statedb, b.txs, b.uncles, b.receipts)
-
-			// Write state changes to db
-			root, err := statedb.Commit(config.IsEIP158(b.header.Number))
-			if err != nil {
-				panic(fmt.Sprintf("state write error: %v", err))
-			}
-			if err := statedb.Database().TrieDB().Commit(root, false, nil); err != nil {
-				panic(fmt.Sprintf("trie write error: %v", err))
-			}
-			return block, b.receipts
-=======
-
-		block, err := b.engine.FinalizeAndAssemble(cm, b.header, statedb, b.txs, b.uncles, b.receipts, b.withdrawals)
+
+		block, _, err := b.engine.FinalizeAndAssemble(cm, b.header, statedb, b.txs, b.uncles, b.receipts, b.withdrawals)
 		if err != nil {
 			panic(err)
 		}
@@ -374,7 +356,6 @@
 		root, err := statedb.Commit(b.header.Number.Uint64(), config.IsEIP158(b.header.Number))
 		if err != nil {
 			panic(fmt.Sprintf("state write error: %v", err))
->>>>>>> b20b4a71
 		}
 		if err = triedb.Commit(root, false); err != nil {
 			panic(fmt.Sprintf("trie write error: %v", err))
@@ -590,16 +571,6 @@
 	return cm.blockByNumber(number)
 }
 
-<<<<<<< HEAD
-func (cr *fakeChainReader) CurrentHeader() *types.Header                            { return nil }
-func (cr *fakeChainReader) GetHeaderByNumber(number uint64) *types.Header           { return nil }
-func (cr *fakeChainReader) GetHeaderByHash(hash common.Hash) *types.Header          { return nil }
-func (cr *fakeChainReader) GetHeader(hash common.Hash, number uint64) *types.Header { return nil }
-func (cr *fakeChainReader) GetBlock(hash common.Hash, number uint64) *types.Block   { return nil }
-func (cr *fakeChainReader) GetTd(hash common.Hash, number uint64) *big.Int          { return nil }
-func (cr *fakeChainReader) GetCanonicalHash(number uint64) common.Hash              { return common.Hash{} }
-=======
 func (cm *chainMaker) GetTd(hash common.Hash, number uint64) *big.Int {
 	return nil // not supported
-}
->>>>>>> b20b4a71
+}