--- conflicted
+++ resolved
@@ -23,12 +23,9 @@
 	"github.com/ethereum/go-ethereum/common"
 	"github.com/ethereum/go-ethereum/consensus"
 	"github.com/ethereum/go-ethereum/consensus/misc"
-<<<<<<< HEAD
+	"github.com/ethereum/go-ethereum/consensus/misc/eip1559"
 	contracts "github.com/ethereum/go-ethereum/contracts/oasys"
-=======
-	"github.com/ethereum/go-ethereum/consensus/misc/eip1559"
 	"github.com/ethereum/go-ethereum/core/rawdb"
->>>>>>> bed84606
 	"github.com/ethereum/go-ethereum/core/state"
 	"github.com/ethereum/go-ethereum/core/types"
 	"github.com/ethereum/go-ethereum/core/vm"
@@ -322,15 +319,11 @@
 			gen(i, b)
 		}
 		if b.engine != nil {
-<<<<<<< HEAD
 			// Finalize and seal the block
-			block, _, _ := b.engine.FinalizeAndAssemble(chainreader, b.header, statedb, b.txs, b.uncles, b.receipts)
-=======
-			block, err := b.engine.FinalizeAndAssemble(chainreader, b.header, statedb, b.txs, b.uncles, b.receipts, b.withdrawals)
+			block, receipts, err := b.engine.FinalizeAndAssemble(chainreader, b.header, statedb, b.txs, b.uncles, b.receipts, b.withdrawals)
 			if err != nil {
 				panic(err)
 			}
->>>>>>> bed84606
 
 			// Write state changes to db
 			root, err := statedb.Commit(b.header.Number.Uint64(), config.IsEIP158(b.header.Number))
@@ -340,7 +333,7 @@
 			if err := statedb.Database().TrieDB().Commit(root, false); err != nil {
 				panic(fmt.Sprintf("trie write error: %v", err))
 			}
-			return block, b.receipts
+			return block, receipts
 		}
 		return nil, nil
 	}
