// Copyright 2014 The go-ethereum Authors
// This file is part of the go-ethereum library.
//
// The go-ethereum library is free software: you can redistribute it and/or modify
// it under the terms of the GNU Lesser General Public License as published by
// the Free Software Foundation, either version 3 of the License, or
// (at your option) any later version.
//
// The go-ethereum library is distributed in the hope that it will be useful,
// but WITHOUT ANY WARRANTY; without even the implied warranty of
// MERCHANTABILITY or FITNESS FOR A PARTICULAR PURPOSE. See the
// GNU Lesser General Public License for more details.
//
// You should have received a copy of the GNU Lesser General Public License
// along with the go-ethereum library. If not, see <http://www.gnu.org/licenses/>.

package core

import (
	"bytes"
	"encoding/hex"
	"encoding/json"
	"errors"
	"fmt"
	"math/big"
	"strings"

	"github.com/ethereum/go-ethereum/common"
	"github.com/ethereum/go-ethereum/common/hexutil"
	"github.com/ethereum/go-ethereum/common/math"
	"github.com/ethereum/go-ethereum/contracts/oasys"
	"github.com/ethereum/go-ethereum/core/rawdb"
	"github.com/ethereum/go-ethereum/core/state"
	"github.com/ethereum/go-ethereum/core/types"
	"github.com/ethereum/go-ethereum/crypto"
	"github.com/ethereum/go-ethereum/ethdb"
	"github.com/ethereum/go-ethereum/log"
	"github.com/ethereum/go-ethereum/params"
	"github.com/ethereum/go-ethereum/rlp"
	"github.com/ethereum/go-ethereum/trie"
)

//go:generate go run github.com/fjl/gencodec -type Genesis -field-override genesisSpecMarshaling -out gen_genesis.go
//go:generate go run github.com/fjl/gencodec -type GenesisAccount -field-override genesisAccountMarshaling -out gen_genesis_account.go

var errGenesisNoConfig = errors.New("genesis has no chain configuration")

// Genesis specifies the header fields, state of a genesis block. It also defines hard
// fork switch-over blocks through the chain configuration.
type Genesis struct {
	Config     *params.ChainConfig `json:"config"`
	Nonce      uint64              `json:"nonce"`
	Timestamp  uint64              `json:"timestamp"`
	ExtraData  []byte              `json:"extraData"`
	GasLimit   uint64              `json:"gasLimit"   gencodec:"required"`
	Difficulty *big.Int            `json:"difficulty" gencodec:"required"`
	Mixhash    common.Hash         `json:"mixHash"`
	Coinbase   common.Address      `json:"coinbase"`
	Alloc      GenesisAlloc        `json:"alloc"      gencodec:"required"`

	// These fields are used for consensus tests. Please don't use them
	// in actual genesis blocks.
	Number        uint64      `json:"number"`
	GasUsed       uint64      `json:"gasUsed"`
	ParentHash    common.Hash `json:"parentHash"`
	BaseFee       *big.Int    `json:"baseFeePerGas"` // EIP-1559
	ExcessBlobGas *uint64     `json:"excessBlobGas"` // EIP-4844
	BlobGasUsed   *uint64     `json:"blobGasUsed"`   // EIP-4844
}

func ReadGenesis(db ethdb.Database) (*Genesis, error) {
	var genesis Genesis
	stored := rawdb.ReadCanonicalHash(db, 0)
	if (stored == common.Hash{}) {
		return nil, fmt.Errorf("invalid genesis hash in database: %x", stored)
	}
	blob := rawdb.ReadGenesisStateSpec(db, stored)
	if blob == nil {
		return nil, errors.New("genesis state missing from db")
	}
	if len(blob) != 0 {
		if err := genesis.Alloc.UnmarshalJSON(blob); err != nil {
			return nil, fmt.Errorf("could not unmarshal genesis state json: %s", err)
		}
	}
	genesis.Config = rawdb.ReadChainConfig(db, stored)
	if genesis.Config == nil {
		return nil, errors.New("genesis config missing from db")
	}
	genesisBlock := rawdb.ReadBlock(db, stored, 0)
	if genesisBlock == nil {
		return nil, errors.New("genesis block missing from db")
	}
	genesisHeader := genesisBlock.Header()
	genesis.Nonce = genesisHeader.Nonce.Uint64()
	genesis.Timestamp = genesisHeader.Time
	genesis.ExtraData = genesisHeader.Extra
	genesis.GasLimit = genesisHeader.GasLimit
	genesis.Difficulty = genesisHeader.Difficulty
	genesis.Mixhash = genesisHeader.MixDigest
	genesis.Coinbase = genesisHeader.Coinbase
	genesis.BaseFee = genesisHeader.BaseFee
	genesis.ExcessBlobGas = genesisHeader.ExcessBlobGas
	genesis.BlobGasUsed = genesisHeader.BlobGasUsed

	return &genesis, nil
}

// GenesisAlloc specifies the initial state that is part of the genesis block.
type GenesisAlloc map[common.Address]GenesisAccount

func (ga *GenesisAlloc) UnmarshalJSON(data []byte) error {
	m := make(map[common.UnprefixedAddress]GenesisAccount)
	if err := json.Unmarshal(data, &m); err != nil {
		return err
	}
	*ga = make(GenesisAlloc)
	for addr, a := range m {
		(*ga)[common.Address(addr)] = a
	}
	return nil
}

// deriveHash computes the state root according to the genesis specification.
func (ga *GenesisAlloc) deriveHash() (common.Hash, error) {
	// Create an ephemeral in-memory database for computing hash,
	// all the derived states will be discarded to not pollute disk.
	db := state.NewDatabase(rawdb.NewMemoryDatabase())
	statedb, err := state.New(types.EmptyRootHash, db, nil)
	if err != nil {
		return common.Hash{}, err
	}
	for addr, account := range *ga {
		statedb.AddBalance(addr, account.Balance)
		statedb.SetCode(addr, account.Code)
		statedb.SetNonce(addr, account.Nonce)
		for key, value := range account.Storage {
			statedb.SetState(addr, key, value)
		}
	}
	return statedb.Commit(0, false)
}

// flush is very similar with deriveHash, but the main difference is
// all the generated states will be persisted into the given database.
// Also, the genesis state specification will be flushed as well.
func (ga *GenesisAlloc) flush(db ethdb.Database, triedb *trie.Database, blockhash common.Hash) error {
	statedb, err := state.New(types.EmptyRootHash, state.NewDatabaseWithNodeDB(db, triedb), nil)
	if err != nil {
		return err
	}
	for addr, account := range *ga {
		statedb.AddBalance(addr, account.Balance)
		statedb.SetCode(addr, account.Code)
		statedb.SetNonce(addr, account.Nonce)
		for key, value := range account.Storage {
			statedb.SetState(addr, key, value)
		}
	}
	root, err := statedb.Commit(0, false)
	if err != nil {
		return err
	}
	// Commit newly generated states into disk if it's not empty.
	if root != types.EmptyRootHash {
		if err := triedb.Commit(root, true); err != nil {
			return err
		}
	}
	// Marshal the genesis state specification and persist.
	blob, err := json.Marshal(ga)
	if err != nil {
		return err
	}
	rawdb.WriteGenesisStateSpec(db, blockhash, blob)
	return nil
}

// CommitGenesisState loads the stored genesis state with the given block
// hash and commits it into the provided trie database.
func CommitGenesisState(db ethdb.Database, triedb *trie.Database, blockhash common.Hash) error {
	var alloc GenesisAlloc
	blob := rawdb.ReadGenesisStateSpec(db, blockhash)
	if len(blob) != 0 {
		if err := alloc.UnmarshalJSON(blob); err != nil {
			return err
		}
	} else {
		// Genesis allocation is missing and there are several possibilities:
		// the node is legacy which doesn't persist the genesis allocation or
		// the persisted allocation is just lost.
		// - supported networks(mainnet, testnets), recover with defined allocations
		// - private network, can't recover
		var genesis *Genesis
		switch blockhash {
		case params.MainnetGenesisHash:
			genesis = DefaultGenesisBlock()
		case params.GoerliGenesisHash:
			genesis = DefaultGoerliGenesisBlock()
		case params.SepoliaGenesisHash:
			genesis = DefaultSepoliaGenesisBlock()
		}
		if genesis != nil {
			alloc = genesis.Alloc
		} else {
			return errors.New("not found")
		}
	}
	return alloc.flush(db, triedb, blockhash)
}

// GenesisAccount is an account in the state of the genesis block.
type GenesisAccount struct {
	Code       []byte                      `json:"code,omitempty"`
	Storage    map[common.Hash]common.Hash `json:"storage,omitempty"`
	Balance    *big.Int                    `json:"balance" gencodec:"required"`
	Nonce      uint64                      `json:"nonce,omitempty"`
	PrivateKey []byte                      `json:"secretKey,omitempty"` // for tests
}

// field type overrides for gencodec
type genesisSpecMarshaling struct {
	Nonce         math.HexOrDecimal64
	Timestamp     math.HexOrDecimal64
	ExtraData     hexutil.Bytes
	GasLimit      math.HexOrDecimal64
	GasUsed       math.HexOrDecimal64
	Number        math.HexOrDecimal64
	Difficulty    *math.HexOrDecimal256
	Alloc         map[common.UnprefixedAddress]GenesisAccount
	BaseFee       *math.HexOrDecimal256
	ExcessBlobGas *math.HexOrDecimal64
	BlobGasUsed   *math.HexOrDecimal64
}

type genesisAccountMarshaling struct {
	Code       hexutil.Bytes
	Balance    *math.HexOrDecimal256
	Nonce      math.HexOrDecimal64
	Storage    map[storageJSON]storageJSON
	PrivateKey hexutil.Bytes
}

// storageJSON represents a 256 bit byte array, but allows less than 256 bits when
// unmarshaling from hex.
type storageJSON common.Hash

func (h *storageJSON) UnmarshalText(text []byte) error {
	text = bytes.TrimPrefix(text, []byte("0x"))
	if len(text) > 64 {
		return fmt.Errorf("too many hex characters in storage key/value %q", text)
	}
	offset := len(h) - len(text)/2 // pad on the left
	if _, err := hex.Decode(h[offset:], text); err != nil {
		return fmt.Errorf("invalid hex storage key/value %q", text)
	}
	return nil
}

func (h storageJSON) MarshalText() ([]byte, error) {
	return hexutil.Bytes(h[:]).MarshalText()
}

// GenesisMismatchError is raised when trying to overwrite an existing
// genesis block with an incompatible one.
type GenesisMismatchError struct {
	Stored, New common.Hash
}

func (e *GenesisMismatchError) Error() string {
	return fmt.Sprintf("database contains incompatible genesis (have %x, new %x)", e.Stored, e.New)
}

// ChainOverrides contains the changes to chain config.
type ChainOverrides struct {
	OverrideCancun *uint64
	OverrideVerkle *uint64
}

// SetupGenesisBlock writes or updates the genesis block in db.
// The block that will be used is:
//
//	                     genesis == nil       genesis != nil
//	                  +------------------------------------------
//	db has no genesis |  main-net default  |  genesis
//	db has genesis    |  from DB           |  genesis (if compatible)
//
// The stored chain configuration will be updated if it is compatible (i.e. does not
// specify a fork block below the local head block). In case of a conflict, the
// error is a *params.ConfigCompatError and the new, unwritten config is returned.
//
// The returned chain configuration is never nil.
func SetupGenesisBlock(db ethdb.Database, triedb *trie.Database, genesis *Genesis) (*params.ChainConfig, common.Hash, error) {
	return SetupGenesisBlockWithOverride(db, triedb, genesis, nil)
}

func SetupGenesisBlockWithOverride(db ethdb.Database, triedb *trie.Database, genesis *Genesis, overrides *ChainOverrides) (*params.ChainConfig, common.Hash, error) {
	if genesis != nil && genesis.Config == nil {
		return params.AllEthashProtocolChanges, common.Hash{}, errGenesisNoConfig
	}
	applyOverrides := func(config *params.ChainConfig) {
		if config != nil {
			if overrides != nil && overrides.OverrideCancun != nil {
				config.CancunTime = overrides.OverrideCancun
			}
			if overrides != nil && overrides.OverrideVerkle != nil {
				config.VerkleTime = overrides.OverrideVerkle
			}
		}
	}
	// Just commit the new block if there is no stored genesis block.
	stored := rawdb.ReadCanonicalHash(db, 0)
	oasys.GenesisHash = stored
	if (stored == common.Hash{}) {
		if genesis == nil {
			log.Info("Writing default main-net genesis block")
			genesis = DefaultGenesisBlock()
		} else {
			log.Info("Writing custom genesis block")
		}
		block, err := genesis.Commit(db, triedb)
		if err != nil {
			return genesis.Config, common.Hash{}, err
		}
		applyOverrides(genesis.Config)
		return genesis.Config, block.Hash(), nil
	}
	// We have the genesis block in database(perhaps in ancient database)
	// but the corresponding state is missing.
	header := rawdb.ReadHeader(db, stored, 0)
	if header.Root != types.EmptyRootHash && !rawdb.HasLegacyTrieNode(db, header.Root) {
		if genesis == nil {
			genesis = DefaultGenesisBlock()
		}
		// Ensure the stored genesis matches with the given one.
		hash := genesis.ToBlock().Hash()
		if hash != stored {
			return genesis.Config, hash, &GenesisMismatchError{stored, hash}
		}
		block, err := genesis.Commit(db, triedb)
		if err != nil {
			return genesis.Config, hash, err
		}
		applyOverrides(genesis.Config)
		return genesis.Config, block.Hash(), nil
	}
	// Check whether the genesis block is already written.
	if genesis != nil {
		hash := genesis.ToBlock().Hash()
		if hash != stored {
			return genesis.Config, hash, &GenesisMismatchError{stored, hash}
		}
	}
	// Get the existing chain configuration.
	newcfg := genesis.configOrDefault(stored)
	applyOverrides(newcfg)
	if err := newcfg.CheckConfigForkOrder(); err != nil {
		return newcfg, common.Hash{}, err
	}
	storedcfg := rawdb.ReadChainConfig(db, stored)
	if storedcfg == nil {
		log.Warn("Found genesis block without chain config")
		rawdb.WriteChainConfig(db, stored, newcfg)
		return newcfg, stored, nil
	}
<<<<<<< HEAD
	// Special case: don't change the existing config of a non-mainnet chain if no new
	// config is supplied. These chains would get AllProtocolChanges (and a compat error)
	// if we just continued here.
	if genesis == nil && stored != params.MainnetGenesisHash &&
		stored != params.OasysMainnetGenesisHash && stored != params.OasysTestnetGenesisHash {
		return storedcfg, stored, nil
=======
	storedData, _ := json.Marshal(storedcfg)
	// Special case: if a private network is being used (no genesis and also no
	// mainnet hash in the database), we must not apply the `configOrDefault`
	// chain config as that would be AllProtocolChanges (applying any new fork
	// on top of an existing private network genesis block). In that case, only
	// apply the overrides.
	if genesis == nil && stored != params.MainnetGenesisHash {
		newcfg = storedcfg
		applyOverrides(newcfg)
>>>>>>> bed84606
	}
	// Check config compatibility and write the config. Compatibility errors
	// are returned to the caller unless we're already at block zero.
	head := rawdb.ReadHeadHeader(db)
	if head == nil {
		return newcfg, stored, errors.New("missing head header")
	}
	compatErr := storedcfg.CheckCompatible(newcfg, head.Number.Uint64(), head.Time)
	if compatErr != nil && ((head.Number.Uint64() != 0 && compatErr.RewindToBlock != 0) || (head.Time != 0 && compatErr.RewindToTime != 0)) {
		return newcfg, stored, compatErr
	}
	// Don't overwrite if the old is identical to the new
	if newData, _ := json.Marshal(newcfg); !bytes.Equal(storedData, newData) {
		rawdb.WriteChainConfig(db, stored, newcfg)
	}
	return newcfg, stored, nil
}

// LoadChainConfig loads the stored chain config if it is already present in
// database, otherwise, return the config in the provided genesis specification.
func LoadChainConfig(db ethdb.Database, genesis *Genesis) (*params.ChainConfig, error) {
	// Load the stored chain config from the database. It can be nil
	// in case the database is empty. Notably, we only care about the
	// chain config corresponds to the canonical chain.
	stored := rawdb.ReadCanonicalHash(db, 0)
	if stored != (common.Hash{}) {
		storedcfg := rawdb.ReadChainConfig(db, stored)
		if storedcfg != nil {
			return storedcfg, nil
		}
	}
	// Load the config from the provided genesis specification
	if genesis != nil {
		// Reject invalid genesis spec without valid chain config
		if genesis.Config == nil {
			return nil, errGenesisNoConfig
		}
		// If the canonical genesis header is present, but the chain
		// config is missing(initialize the empty leveldb with an
		// external ancient chain segment), ensure the provided genesis
		// is matched.
		if stored != (common.Hash{}) && genesis.ToBlock().Hash() != stored {
			return nil, &GenesisMismatchError{stored, genesis.ToBlock().Hash()}
		}
		return genesis.Config, nil
	}
	// There is no stored chain config and no new config provided,
	// In this case the default chain config(mainnet) will be used
	return params.MainnetChainConfig, nil
}

func (g *Genesis) configOrDefault(ghash common.Hash) *params.ChainConfig {
	switch {
	case g != nil:
		return g.Config
	case ghash == params.MainnetGenesisHash:
		return params.MainnetChainConfig
	case ghash == params.SepoliaGenesisHash:
		return params.SepoliaChainConfig
	case ghash == params.GoerliGenesisHash:
		return params.GoerliChainConfig
	case ghash == params.OasysMainnetGenesisHash:
		return params.OasysMainnetChainConfig
	case ghash == params.OasysTestnetGenesisHash:
		return params.OasysTestnetChainConfig
	default:
		return params.AllEthashProtocolChanges
	}
}

// ToBlock returns the genesis block according to genesis specification.
func (g *Genesis) ToBlock() *types.Block {
	root, err := g.Alloc.deriveHash()
	if err != nil {
		panic(err)
	}
	head := &types.Header{
		Number:     new(big.Int).SetUint64(g.Number),
		Nonce:      types.EncodeNonce(g.Nonce),
		Time:       g.Timestamp,
		ParentHash: g.ParentHash,
		Extra:      g.ExtraData,
		GasLimit:   g.GasLimit,
		GasUsed:    g.GasUsed,
		BaseFee:    g.BaseFee,
		Difficulty: g.Difficulty,
		MixDigest:  g.Mixhash,
		Coinbase:   g.Coinbase,
		Root:       root,
	}
	if g.GasLimit == 0 {
		head.GasLimit = params.GenesisGasLimit
	}
	if g.Difficulty == nil && g.Mixhash == (common.Hash{}) {
		head.Difficulty = params.GenesisDifficulty
	}
	if g.Config != nil && g.Config.IsLondon(common.Big0) {
		if g.BaseFee != nil {
			head.BaseFee = g.BaseFee
		} else {
			head.BaseFee = new(big.Int).SetUint64(params.InitialBaseFee)
		}
	}
	var withdrawals []*types.Withdrawal
	if conf := g.Config; conf != nil {
		num := big.NewInt(int64(g.Number))
		if conf.IsShanghai(num, g.Timestamp) {
			head.WithdrawalsHash = &types.EmptyWithdrawalsHash
			withdrawals = make([]*types.Withdrawal, 0)
		}
		if conf.IsCancun(num, g.Timestamp) {
			head.ExcessBlobGas = g.ExcessBlobGas
			head.BlobGasUsed = g.BlobGasUsed
			if head.ExcessBlobGas == nil {
				head.ExcessBlobGas = new(uint64)
			}
			if head.BlobGasUsed == nil {
				head.BlobGasUsed = new(uint64)
			}
		}
	}
	return types.NewBlock(head, nil, nil, nil, trie.NewStackTrie(nil)).WithWithdrawals(withdrawals)
}

// Commit writes the block and state of a genesis specification to the database.
// The block is committed as the canonical head block.
func (g *Genesis) Commit(db ethdb.Database, triedb *trie.Database) (*types.Block, error) {
	block := g.ToBlock()
	if block.Number().Sign() != 0 {
		return nil, errors.New("can't commit genesis block with number > 0")
	}
	config := g.Config
	if config == nil {
		config = params.AllEthashProtocolChanges
	}
	if err := config.CheckConfigForkOrder(); err != nil {
		return nil, err
	}
	if config.Clique != nil && len(block.Extra()) < 32+crypto.SignatureLength {
		return nil, errors.New("can't start clique chain without signers")
	}
<<<<<<< HEAD
	if config.Oasys != nil && len(block.Extra()) == 0 {
		return nil, errors.New("can't start oasys chain without signers")
=======
	// All the checks has passed, flush the states derived from the genesis
	// specification as well as the specification itself into the provided
	// database.
	if err := g.Alloc.flush(db, triedb, block.Hash()); err != nil {
		return nil, err
>>>>>>> bed84606
	}
	rawdb.WriteTd(db, block.Hash(), block.NumberU64(), block.Difficulty())
	rawdb.WriteBlock(db, block)
	rawdb.WriteReceipts(db, block.Hash(), block.NumberU64(), nil)
	rawdb.WriteCanonicalHash(db, block.Hash(), block.NumberU64())
	rawdb.WriteHeadBlockHash(db, block.Hash())
	rawdb.WriteHeadFastBlockHash(db, block.Hash())
	rawdb.WriteHeadHeaderHash(db, block.Hash())
	rawdb.WriteChainConfig(db, block.Hash(), config)
	return block, nil
}

// MustCommit writes the genesis block and state to db, panicking on error.
// The block is committed as the canonical head block.
// Note the state changes will be committed in hash-based scheme, use Commit
// if path-scheme is preferred.
func (g *Genesis) MustCommit(db ethdb.Database) *types.Block {
	block, err := g.Commit(db, trie.NewDatabase(db))
	if err != nil {
		panic(err)
	}
	return block
}

// DefaultGenesisBlock returns the Ethereum main net genesis block.
func DefaultGenesisBlock() *Genesis {
	return &Genesis{
		Config:     params.MainnetChainConfig,
		Nonce:      66,
		ExtraData:  hexutil.MustDecode("0x11bbe8db4e347b4e8c937c1c8370e4b5ed33adb3db69cbdb7a38e1e50b1b82fa"),
		GasLimit:   5000,
		Difficulty: big.NewInt(17179869184),
		Alloc:      decodePrealloc(mainnetAllocData),
	}
}

// DefaultGoerliGenesisBlock returns the Görli network genesis block.
func DefaultGoerliGenesisBlock() *Genesis {
	return &Genesis{
		Config:     params.GoerliChainConfig,
		Timestamp:  1548854791,
		ExtraData:  hexutil.MustDecode("0x22466c6578692069732061207468696e6722202d204166726900000000000000e0a2bd4258d2768837baa26a28fe71dc079f84c70000000000000000000000000000000000000000000000000000000000000000000000000000000000000000000000000000000000000000000000000000000000"),
		GasLimit:   10485760,
		Difficulty: big.NewInt(1),
		Alloc:      decodePrealloc(goerliAllocData),
	}
}

// DefaultSepoliaGenesisBlock returns the Sepolia network genesis block.
func DefaultSepoliaGenesisBlock() *Genesis {
	return &Genesis{
		Config:     params.SepoliaChainConfig,
		Nonce:      0,
		ExtraData:  []byte("Sepolia, Athens, Attica, Greece!"),
		GasLimit:   0x1c9c380,
		Difficulty: big.NewInt(0x20000),
		Timestamp:  1633267481,
		Alloc:      decodePrealloc(sepoliaAllocData),
	}
}

// DeveloperGenesisBlock returns the 'geth --dev' genesis block.
func DeveloperGenesisBlock(gasLimit uint64, faucet common.Address) *Genesis {
	// Override the default period to the user requested one
	config := *params.AllDevChainProtocolChanges

	// Assemble and return the genesis with the precompiles and faucet pre-funded
	return &Genesis{
		Config:     &config,
		GasLimit:   gasLimit,
		BaseFee:    big.NewInt(params.InitialBaseFee),
		Difficulty: big.NewInt(0),
		Alloc: map[common.Address]GenesisAccount{
			common.BytesToAddress([]byte{1}): {Balance: big.NewInt(1)}, // ECRecover
			common.BytesToAddress([]byte{2}): {Balance: big.NewInt(1)}, // SHA256
			common.BytesToAddress([]byte{3}): {Balance: big.NewInt(1)}, // RIPEMD
			common.BytesToAddress([]byte{4}): {Balance: big.NewInt(1)}, // Identity
			common.BytesToAddress([]byte{5}): {Balance: big.NewInt(1)}, // ModExp
			common.BytesToAddress([]byte{6}): {Balance: big.NewInt(1)}, // ECAdd
			common.BytesToAddress([]byte{7}): {Balance: big.NewInt(1)}, // ECScalarMul
			common.BytesToAddress([]byte{8}): {Balance: big.NewInt(1)}, // ECPairing
			common.BytesToAddress([]byte{9}): {Balance: big.NewInt(1)}, // BLAKE2b
			faucet:                           {Balance: new(big.Int).Sub(new(big.Int).Lsh(big.NewInt(1), 256), big.NewInt(9))},
		},
	}
}

func decodePrealloc(data string) GenesisAlloc {
	var p []struct{ Addr, Balance *big.Int }
	if err := rlp.NewStream(strings.NewReader(data), 0).Decode(&p); err != nil {
		panic(err)
	}
	ga := make(GenesisAlloc, len(p))
	for _, account := range p {
		ga[common.BigToAddress(account.Addr)] = GenesisAccount{Balance: account.Balance}
	}
	return ga
}<|MERGE_RESOLUTION|>--- conflicted
+++ resolved
@@ -363,24 +363,16 @@
 		rawdb.WriteChainConfig(db, stored, newcfg)
 		return newcfg, stored, nil
 	}
-<<<<<<< HEAD
-	// Special case: don't change the existing config of a non-mainnet chain if no new
-	// config is supplied. These chains would get AllProtocolChanges (and a compat error)
-	// if we just continued here.
-	if genesis == nil && stored != params.MainnetGenesisHash &&
-		stored != params.OasysMainnetGenesisHash && stored != params.OasysTestnetGenesisHash {
-		return storedcfg, stored, nil
-=======
 	storedData, _ := json.Marshal(storedcfg)
 	// Special case: if a private network is being used (no genesis and also no
 	// mainnet hash in the database), we must not apply the `configOrDefault`
 	// chain config as that would be AllProtocolChanges (applying any new fork
 	// on top of an existing private network genesis block). In that case, only
 	// apply the overrides.
-	if genesis == nil && stored != params.MainnetGenesisHash {
+	if genesis == nil && stored != params.MainnetGenesisHash &&
+		stored != params.OasysMainnetGenesisHash && stored != params.OasysTestnetGenesisHash {
 		newcfg = storedcfg
 		applyOverrides(newcfg)
->>>>>>> bed84606
 	}
 	// Check config compatibility and write the config. Compatibility errors
 	// are returned to the caller unless we're already at block zero.
@@ -522,16 +514,14 @@
 	if config.Clique != nil && len(block.Extra()) < 32+crypto.SignatureLength {
 		return nil, errors.New("can't start clique chain without signers")
 	}
-<<<<<<< HEAD
 	if config.Oasys != nil && len(block.Extra()) == 0 {
 		return nil, errors.New("can't start oasys chain without signers")
-=======
+	}
 	// All the checks has passed, flush the states derived from the genesis
 	// specification as well as the specification itself into the provided
 	// database.
 	if err := g.Alloc.flush(db, triedb, block.Hash()); err != nil {
 		return nil, err
->>>>>>> bed84606
 	}
 	rawdb.WriteTd(db, block.Hash(), block.NumberU64(), block.Difficulty())
 	rawdb.WriteBlock(db, block)
