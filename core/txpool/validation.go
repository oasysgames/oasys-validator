// Copyright 2023 The go-ethereum Authors
// This file is part of the go-ethereum library.
//
// The go-ethereum library is free software: you can redistribute it and/or modify
// it under the terms of the GNU Lesser General Public License as published by
// the Free Software Foundation, either version 3 of the License, or
// (at your option) any later version.
//
// The go-ethereum library is distributed in the hope that it will be useful,
// but WITHOUT ANY WARRANTY; without even the implied warranty of
// MERCHANTABILITY or FITNESS FOR A PARTICULAR PURPOSE. See the
// GNU Lesser General Public License for more details.
//
// You should have received a copy of the GNU Lesser General Public License
// along with the go-ethereum library. If not, see <http://www.gnu.org/licenses/>.

package txpool

import (
	"errors"
	"fmt"
	"math/big"

	"github.com/ethereum/go-ethereum/common"
	"github.com/ethereum/go-ethereum/consensus/misc/eip4844"
	"github.com/ethereum/go-ethereum/core"
	"github.com/ethereum/go-ethereum/core/state"
	"github.com/ethereum/go-ethereum/core/types"
	"github.com/ethereum/go-ethereum/crypto/kzg4844"
	"github.com/ethereum/go-ethereum/log"
	"github.com/ethereum/go-ethereum/params"
)

var (
	// blobTxMinBlobGasPrice is the big.Int version of the configured protocol
	// parameter to avoid constructing a new big integer for every transaction.
	blobTxMinBlobGasPrice = big.NewInt(params.BlobTxMinBlobGasprice)
)

// ValidationOptions define certain differences between transaction validation
// across the different pools without having to duplicate those checks.
type ValidationOptions struct {
	Config *params.ChainConfig // Chain configuration to selectively validate based on current fork rules

<<<<<<< HEAD
	Accept  uint8    // Bitmap of transaction types that should be accepted for the calling pool
	MaxSize uint64   // Maximum size of a transaction that the caller can meaningfully handle
	MinTip  *big.Int // Minimum gas tip needed to allow a transaction into the caller pool
	MaxGas  uint64   // Max acceptable transaction gas in the txpool
=======
	Accept       uint8    // Bitmap of transaction types that should be accepted for the calling pool
	MaxSize      uint64   // Maximum size of a transaction that the caller can meaningfully handle
	MaxBlobCount int      // Maximum number of blobs allowed per transaction
	MinTip       *big.Int // Minimum gas tip needed to allow a transaction into the caller pool
>>>>>>> 12b4131f
}

// ValidationFunction is an method type which the pools use to perform the tx-validations which do not
// require state access. Production code typically uses ValidateTransaction, whereas testing-code
// might choose to instead use something else, e.g. to always fail or avoid heavy cpu usage.
type ValidationFunction func(tx *types.Transaction, head *types.Header, signer types.Signer, opts *ValidationOptions) error

// ValidateTransaction is a helper method to check whether a transaction is valid
// according to the consensus rules, but does not check state-dependent validation
// (balance, nonce, etc).
//
// This check is public to allow different transaction pools to check the basic
// rules without duplicating code and running the risk of missed updates.
func ValidateTransaction(tx *types.Transaction, head *types.Header, signer types.Signer, opts *ValidationOptions) error {
	// Ensure transactions not implemented by the calling pool are rejected
	if opts.Accept&(1<<tx.Type()) == 0 {
		return fmt.Errorf("%w: tx type %v not supported by this pool", core.ErrTxTypeNotSupported, tx.Type())
	}
	if blobCount := len(tx.BlobHashes()); blobCount > opts.MaxBlobCount {
		return fmt.Errorf("%w: blob count %v, limit %v", ErrTxBlobLimitExceeded, blobCount, opts.MaxBlobCount)
	}
	// Before performing any expensive validations, sanity check that the tx is
	// smaller than the maximum limit the pool can meaningfully handle
	if tx.Size() > opts.MaxSize {
		return fmt.Errorf("%w: transaction size %v, limit %v", ErrOversizedData, tx.Size(), opts.MaxSize)
	}
	// Ensure only transactions that have been enabled are accepted
	rules := opts.Config.Rules(head.Number, head.Difficulty.Sign() == 0, head.Time)
	if !rules.IsBerlin && tx.Type() != types.LegacyTxType {
		return fmt.Errorf("%w: type %d rejected, pool not yet in Berlin", core.ErrTxTypeNotSupported, tx.Type())
	}
	if !rules.IsLondon && tx.Type() == types.DynamicFeeTxType {
		return fmt.Errorf("%w: type %d rejected, pool not yet in London", core.ErrTxTypeNotSupported, tx.Type())
	}
	if !rules.IsCancun && tx.Type() == types.BlobTxType {
		return fmt.Errorf("%w: type %d rejected, pool not yet in Cancun", core.ErrTxTypeNotSupported, tx.Type())
	}
	if !rules.IsPrague && tx.Type() == types.SetCodeTxType {
		return fmt.Errorf("%w: type %d rejected, pool not yet in Prague", core.ErrTxTypeNotSupported, tx.Type())
	}
	// Check whether the init code size has been exceeded
	if rules.IsShanghai && tx.To() == nil && len(tx.Data()) > params.MaxInitCodeSize {
		return fmt.Errorf("%w: code size %v, limit %v", core.ErrMaxInitCodeSizeExceeded, len(tx.Data()), params.MaxInitCodeSize)
	}
	// Transactions can't be negative. This may never happen using RLP decoded
	// transactions but may occur for transactions created using the RPC.
	if tx.Value().Sign() < 0 {
		return ErrNegativeValue
	}
	// Ensure the transaction doesn't exceed the current block limit gas
	if head.GasLimit < tx.Gas() {
		return ErrGasLimit
	}

	// Ensure the transaction doesn't exceed the current miner max acceptable limit gas
	if opts.MaxGas > 0 && opts.MaxGas < tx.Gas() {
		return ErrGasLimit
	}

	// Sanity check for extremely large numbers (supported by RLP or RPC)
	if tx.GasFeeCap().BitLen() > 256 {
		return core.ErrFeeCapVeryHigh
	}
	if tx.GasTipCap().BitLen() > 256 {
		return core.ErrTipVeryHigh
	}
	// Ensure gasFeeCap is greater than or equal to gasTipCap
	if tx.GasFeeCapIntCmp(tx.GasTipCap()) < 0 {
		return core.ErrTipAboveFeeCap
	}
	// Make sure the transaction is signed properly
	if _, err := types.Sender(signer, tx); err != nil {
		return fmt.Errorf("%w: %v", ErrInvalidSender, err)
	}
	// Ensure the transaction has more gas than the bare minimum needed to cover
	// the transaction metadata
	intrGas, err := core.IntrinsicGas(tx.Data(), tx.AccessList(), tx.SetCodeAuthorizations(), tx.To() == nil, true, rules.IsIstanbul, rules.IsShanghai)
	if err != nil {
		return err
	}
	if tx.Gas() < intrGas {
		return fmt.Errorf("%w: gas %v, minimum needed %v", core.ErrIntrinsicGas, tx.Gas(), intrGas)
	}
	// Ensure the transaction can cover floor data gas.
	if opts.Config.IsPrague(head.Number, head.Time) {
		floorDataGas, err := core.FloorDataGas(tx.Data())
		if err != nil {
			return err
		}
		if tx.Gas() < floorDataGas {
			return fmt.Errorf("%w: gas %v, minimum needed %v", core.ErrFloorDataGas, tx.Gas(), floorDataGas)
		}
	}
	// Ensure the gasprice is high enough to cover the requirement of the calling pool
	if tx.GasTipCapIntCmp(opts.MinTip) < 0 {
		return fmt.Errorf("%w: gas tip cap %v, minimum needed %v", ErrTxGasPriceTooLow, tx.GasTipCap(), opts.MinTip)
	}
	if tx.Type() == types.BlobTxType {
		return validateBlobTx(tx, head, opts)
	}
	if tx.Type() == types.SetCodeTxType {
		if len(tx.SetCodeAuthorizations()) == 0 {
			return fmt.Errorf("set code tx must have at least one authorization tuple")
		}
	}
	return nil
}

// validateBlobTx implements the blob-transaction specific validations.
func validateBlobTx(tx *types.Transaction, head *types.Header, opts *ValidationOptions) error {
	sidecar := tx.BlobTxSidecar()
	if sidecar == nil {
		return errors.New("missing sidecar in blob transaction")
	}
	// Ensure the blob fee cap satisfies the minimum blob gas price
	if tx.BlobGasFeeCapIntCmp(blobTxMinBlobGasPrice) < 0 {
		return fmt.Errorf("%w: blob fee cap %v, minimum needed %v", ErrTxGasPriceTooLow, tx.BlobGasFeeCap(), blobTxMinBlobGasPrice)
	}
	// Ensure the number of items in the blob transaction and various side
	// data match up before doing any expensive validations
	hashes := tx.BlobHashes()
	if len(hashes) == 0 {
		return errors.New("blobless blob transaction")
	}
	maxBlobs := eip4844.MaxBlobsPerBlock(opts.Config, head.Time)
	if len(hashes) > maxBlobs {
		return fmt.Errorf("too many blobs in transaction: have %d, permitted %d", len(hashes), maxBlobs)
	}
	if len(sidecar.Blobs) != len(hashes) {
		return fmt.Errorf("invalid number of %d blobs compared to %d blob hashes", len(sidecar.Blobs), len(hashes))
	}
	if err := sidecar.ValidateBlobCommitmentHashes(hashes); err != nil {
		return err
	}
	// Fork-specific sidecar checks, including proof verification.
	if opts.Config.IsOsaka(head.Number, head.Time) {
		return validateBlobSidecarOsaka(sidecar, hashes)
	}
	return validateBlobSidecarLegacy(sidecar, hashes)
}

func validateBlobSidecarLegacy(sidecar *types.BlobTxSidecar, hashes []common.Hash) error {
	if sidecar.Version != 0 {
		return fmt.Errorf("invalid sidecar version pre-osaka: %v", sidecar.Version)
	}
	if len(sidecar.Proofs) != len(hashes) {
		return fmt.Errorf("invalid number of %d blob proofs expected %d", len(sidecar.Proofs), len(hashes))
	}
	for i := range sidecar.Blobs {
		if err := kzg4844.VerifyBlobProof(&sidecar.Blobs[i], sidecar.Commitments[i], sidecar.Proofs[i]); err != nil {
			return fmt.Errorf("invalid blob %d: %v", i, err)
		}
	}
	return nil
}

func validateBlobSidecarOsaka(sidecar *types.BlobTxSidecar, hashes []common.Hash) error {
	if sidecar.Version != 1 {
		return fmt.Errorf("invalid sidecar version post-osaka: %v", sidecar.Version)
	}
	if len(sidecar.Proofs) != len(hashes)*kzg4844.CellProofsPerBlob {
		return fmt.Errorf("invalid number of %d blob proofs expected %d", len(sidecar.Proofs), len(hashes)*kzg4844.CellProofsPerBlob)
	}
	return kzg4844.VerifyCellProofs(sidecar.Blobs, sidecar.Commitments, sidecar.Proofs)
}

// ValidationOptionsWithState define certain differences between stateful transaction
// validation across the different pools without having to duplicate those checks.
type ValidationOptionsWithState struct {
	State *state.StateDB // State database to check nonces and balances against

	// FirstNonceGap is an optional callback to retrieve the first nonce gap in
	// the list of pooled transactions of a specific account. If this method is
	// set, nonce gaps will be checked and forbidden. If this method is not set,
	// nonce gaps will be ignored and permitted.
	FirstNonceGap func(addr common.Address) uint64

	// UsedAndLeftSlots is an optional callback to retrieve the number of tx slots
	// used and the number still permitted for an account. New transactions will
	// be rejected once the number of remaining slots reaches zero.
	UsedAndLeftSlots func(addr common.Address) (int, int)

	// ExistingExpenditure is a mandatory callback to retrieve the cumulative
	// cost of the already pooled transactions to check for overdrafts.
	ExistingExpenditure func(addr common.Address) *big.Int

	// ExistingCost is a mandatory callback to retrieve an already pooled
	// transaction's cost with the given nonce to check for overdrafts.
	ExistingCost func(addr common.Address, nonce uint64) *big.Int
}

// ValidateTransactionWithState is a helper method to check whether a transaction
// is valid according to the pool's internal state checks (balance, nonce, gaps).
//
// This check is public to allow different transaction pools to check the stateful
// rules without duplicating code and running the risk of missed updates.
func ValidateTransactionWithState(tx *types.Transaction, signer types.Signer, opts *ValidationOptionsWithState) error {
	// Ensure the transaction adheres to nonce ordering
	from, err := types.Sender(signer, tx) // already validated (and cached), but cleaner to check
	if err != nil {
		log.Error("Transaction sender recovery failed", "err", err)
		return err
	}
	next := opts.State.GetNonce(from)
	if next > tx.Nonce() {
		return fmt.Errorf("%w: next nonce %v, tx nonce %v", core.ErrNonceTooLow, next, tx.Nonce())
	}
	// Ensure the transaction doesn't produce a nonce gap in pools that do not
	// support arbitrary orderings
	if opts.FirstNonceGap != nil {
		if gap := opts.FirstNonceGap(from); gap < tx.Nonce() {
			return fmt.Errorf("%w: tx nonce %v, gapped nonce %v", core.ErrNonceTooHigh, tx.Nonce(), gap)
		}
	}
	// Ensure the transactor has enough funds to cover the transaction costs
	var (
		balance = opts.State.GetBalance(from).ToBig()
		cost    = tx.Cost()
	)
	if balance.Cmp(cost) < 0 {
		return fmt.Errorf("%w: balance %v, tx cost %v, overshot %v", core.ErrInsufficientFunds, balance, cost, new(big.Int).Sub(cost, balance))
	}
	// Ensure the transactor has enough funds to cover for replacements or nonce
	// expansions without overdrafts
	spent := opts.ExistingExpenditure(from)
	if prev := opts.ExistingCost(from, tx.Nonce()); prev != nil {
		bump := new(big.Int).Sub(cost, prev)
		need := new(big.Int).Add(spent, bump)
		if balance.Cmp(need) < 0 {
			return fmt.Errorf("%w: balance %v, queued cost %v, tx bumped %v, overshot %v", core.ErrInsufficientFunds, balance, spent, bump, new(big.Int).Sub(need, balance))
		}
	} else {
		need := new(big.Int).Add(spent, cost)
		if balance.Cmp(need) < 0 {
			return fmt.Errorf("%w: balance %v, queued cost %v, tx cost %v, overshot %v", core.ErrInsufficientFunds, balance, spent, cost, new(big.Int).Sub(need, balance))
		}
		// Transaction takes a new nonce value out of the pool. Ensure it doesn't
		// overflow the number of permitted transactions from a single account
		// (i.e. max cancellable via out-of-bound transaction).
		if opts.UsedAndLeftSlots != nil {
			if used, left := opts.UsedAndLeftSlots(from); left <= 0 {
				return fmt.Errorf("%w: pooled %d txs", ErrAccountLimitExceeded, used)
			}
		}
	}
	return nil
}<|MERGE_RESOLUTION|>--- conflicted
+++ resolved
@@ -42,17 +42,11 @@
 type ValidationOptions struct {
 	Config *params.ChainConfig // Chain configuration to selectively validate based on current fork rules
 
-<<<<<<< HEAD
-	Accept  uint8    // Bitmap of transaction types that should be accepted for the calling pool
-	MaxSize uint64   // Maximum size of a transaction that the caller can meaningfully handle
-	MinTip  *big.Int // Minimum gas tip needed to allow a transaction into the caller pool
-	MaxGas  uint64   // Max acceptable transaction gas in the txpool
-=======
 	Accept       uint8    // Bitmap of transaction types that should be accepted for the calling pool
 	MaxSize      uint64   // Maximum size of a transaction that the caller can meaningfully handle
+	MinTip       *big.Int // Minimum gas tip needed to allow a transaction into the caller pool
 	MaxBlobCount int      // Maximum number of blobs allowed per transaction
-	MinTip       *big.Int // Minimum gas tip needed to allow a transaction into the caller pool
->>>>>>> 12b4131f
+	MaxGas       uint64   // Max acceptable transaction gas in the txpool
 }
 
 // ValidationFunction is an method type which the pools use to perform the tx-validations which do not
