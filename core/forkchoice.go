--- conflicted
+++ resolved
@@ -81,11 +81,7 @@
 // In the td mode, the new head is chosen if the corresponding
 // total difficulty is higher. In the extern mode, the trusted
 // header is always selected as the head.
-<<<<<<< HEAD
-func (f *ForkChoice) reorgNeeded(current *types.Header, header *types.Header) (bool, error) {
-=======
 func (f *ForkChoice) ReorgNeeded(current *types.Header, extern *types.Header) (bool, error) {
->>>>>>> bed84606
 	var (
 		localTD  = f.chain.GetTd(current.Hash(), current.Number.Uint64())
 		externTd = f.chain.GetTd(extern.Hash(), extern.Number.Uint64())
@@ -127,7 +123,7 @@
 func (f *ForkChoice) ReorgNeededWithFastFinality(current *types.Header, header *types.Header) (bool, error) {
 	_, ok := f.chain.Engine().(consensus.PoSA)
 	if !ok {
-		return f.reorgNeeded(current, header)
+		return f.ReorgNeeded(current, header)
 	}
 
 	justifiedNumber, curJustifiedNumber := uint64(0), uint64(0)
@@ -138,7 +134,7 @@
 		curJustifiedNumber = f.chain.GetJustifiedNumber(current)
 	}
 	if justifiedNumber == curJustifiedNumber {
-		return f.reorgNeeded(current, header)
+		return f.ReorgNeeded(current, header)
 	}
 
 	return justifiedNumber > curJustifiedNumber, nil
