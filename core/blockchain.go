// Copyright 2014 The go-ethereum Authors
// This file is part of the go-ethereum library.
//
// The go-ethereum library is free software: you can redistribute it and/or modify
// it under the terms of the GNU Lesser General Public License as published by
// the Free Software Foundation, either version 3 of the License, or
// (at your option) any later version.
//
// The go-ethereum library is distributed in the hope that it will be useful,
// but WITHOUT ANY WARRANTY; without even the implied warranty of
// MERCHANTABILITY or FITNESS FOR A PARTICULAR PURPOSE. See the
// GNU Lesser General Public License for more details.
//
// You should have received a copy of the GNU Lesser General Public License
// along with the go-ethereum library. If not, see <http://www.gnu.org/licenses/>.

// Package core implements the Ethereum consensus protocol.
package core

import (
	"errors"
	"fmt"
	"io"
	"math/big"
	"runtime"
	"strings"
	"sync"
	"sync/atomic"
	"time"

	"github.com/ethereum/go-ethereum/common"
	"github.com/ethereum/go-ethereum/common/lru"
	"github.com/ethereum/go-ethereum/common/mclock"
	"github.com/ethereum/go-ethereum/common/prque"
	"github.com/ethereum/go-ethereum/consensus"
	"github.com/ethereum/go-ethereum/consensus/misc/eip4844"
	"github.com/ethereum/go-ethereum/core/rawdb"
	"github.com/ethereum/go-ethereum/core/state"
	"github.com/ethereum/go-ethereum/core/state/snapshot"
	"github.com/ethereum/go-ethereum/core/types"
	"github.com/ethereum/go-ethereum/core/vm"
	"github.com/ethereum/go-ethereum/ethdb"
	"github.com/ethereum/go-ethereum/event"
	"github.com/ethereum/go-ethereum/internal/syncx"
	"github.com/ethereum/go-ethereum/internal/version"
	"github.com/ethereum/go-ethereum/log"
	"github.com/ethereum/go-ethereum/metrics"
	"github.com/ethereum/go-ethereum/params"
	"github.com/ethereum/go-ethereum/rlp"
	"github.com/ethereum/go-ethereum/trie"
	"github.com/ethereum/go-ethereum/trie/triedb/hashdb"
	"github.com/ethereum/go-ethereum/trie/triedb/pathdb"
	"golang.org/x/exp/slices"
)

var (
	headBlockGauge          = metrics.NewRegisteredGauge("chain/head/block", nil)
	headHeaderGauge         = metrics.NewRegisteredGauge("chain/head/header", nil)
	headFastBlockGauge      = metrics.NewRegisteredGauge("chain/head/receipt", nil)
	headFinalizedBlockGauge = metrics.NewRegisteredGauge("chain/head/finalized", nil)
	headSafeBlockGauge      = metrics.NewRegisteredGauge("chain/head/safe", nil)

	chainInfoGauge = metrics.NewRegisteredGaugeInfo("chain/info", nil)

	accountReadTimer   = metrics.NewRegisteredTimer("chain/account/reads", nil)
	accountHashTimer   = metrics.NewRegisteredTimer("chain/account/hashes", nil)
	accountUpdateTimer = metrics.NewRegisteredTimer("chain/account/updates", nil)
	accountCommitTimer = metrics.NewRegisteredTimer("chain/account/commits", nil)

	storageReadTimer   = metrics.NewRegisteredTimer("chain/storage/reads", nil)
	storageHashTimer   = metrics.NewRegisteredTimer("chain/storage/hashes", nil)
	storageUpdateTimer = metrics.NewRegisteredTimer("chain/storage/updates", nil)
	storageCommitTimer = metrics.NewRegisteredTimer("chain/storage/commits", nil)

	snapshotAccountReadTimer = metrics.NewRegisteredTimer("chain/snapshot/account/reads", nil)
	snapshotStorageReadTimer = metrics.NewRegisteredTimer("chain/snapshot/storage/reads", nil)
	snapshotCommitTimer      = metrics.NewRegisteredTimer("chain/snapshot/commits", nil)

	triedbCommitTimer = metrics.NewRegisteredTimer("chain/triedb/commits", nil)

	blockInsertTimer     = metrics.NewRegisteredTimer("chain/inserts", nil)
	blockValidationTimer = metrics.NewRegisteredTimer("chain/validation", nil)
	blockExecutionTimer  = metrics.NewRegisteredTimer("chain/execution", nil)
	blockWriteTimer      = metrics.NewRegisteredTimer("chain/write", nil)

	blockReorgMeter     = metrics.NewRegisteredMeter("chain/reorg/executes", nil)
	blockReorgAddMeter  = metrics.NewRegisteredMeter("chain/reorg/add", nil)
	blockReorgDropMeter = metrics.NewRegisteredMeter("chain/reorg/drop", nil)

	blockPrefetchExecuteTimer   = metrics.NewRegisteredTimer("chain/prefetch/executes", nil)
	blockPrefetchInterruptMeter = metrics.NewRegisteredMeter("chain/prefetch/interrupts", nil)

	errInsertionInterrupted = errors.New("insertion is interrupted")
	errChainStopped         = errors.New("blockchain is stopped")
	errInvalidOldChain      = errors.New("invalid old chain")
	errInvalidNewChain      = errors.New("invalid new chain")
)

const (
	bodyCacheLimit      = 256
	blockCacheLimit     = 256
	receiptsCacheLimit  = 32
	txLookupCacheLimit  = 1024
	maxFutureBlocks     = 256
	maxTimeFutureBlocks = 30
	TriesInMemory       = 128

	// BlockChainVersion ensures that an incompatible database forces a resync from scratch.
	//
	// Changelog:
	//
	// - Version 4
	//   The following incompatible database changes were added:
	//   * the `BlockNumber`, `TxHash`, `TxIndex`, `BlockHash` and `Index` fields of log are deleted
	//   * the `Bloom` field of receipt is deleted
	//   * the `BlockIndex` and `TxIndex` fields of txlookup are deleted
	// - Version 5
	//  The following incompatible database changes were added:
	//    * the `TxHash`, `GasCost`, and `ContractAddress` fields are no longer stored for a receipt
	//    * the `TxHash`, `GasCost`, and `ContractAddress` fields are computed by looking up the
	//      receipts' corresponding block
	// - Version 6
	//  The following incompatible database changes were added:
	//    * Transaction lookup information stores the corresponding block number instead of block hash
	// - Version 7
	//  The following incompatible database changes were added:
	//    * Use freezer as the ancient database to maintain all ancient data
	// - Version 8
	//  The following incompatible database changes were added:
	//    * New scheme for contract code in order to separate the codes and trie nodes
	BlockChainVersion uint64 = 8
)

// CacheConfig contains the configuration values for the trie database
// and state snapshot these are resident in a blockchain.
type CacheConfig struct {
	TrieCleanLimit      int           // Memory allowance (MB) to use for caching trie nodes in memory
	TrieCleanNoPrefetch bool          // Whether to disable heuristic state prefetching for followup blocks
	TrieDirtyLimit      int           // Memory limit (MB) at which to start flushing dirty trie nodes to disk
	TrieDirtyDisabled   bool          // Whether to disable trie write caching and GC altogether (archive node)
	TrieTimeLimit       time.Duration // Time limit after which to flush the current in-memory trie to disk
	SnapshotLimit       int           // Memory allowance (MB) to use for caching snapshot entries in memory
	Preimages           bool          // Whether to store preimage of trie key to the disk
	StateHistory        uint64        // Number of blocks from head whose state histories are reserved.
	StateScheme         string        // Scheme used to store ethereum states and merkle tree nodes on top

	SnapshotNoBuild bool // Whether the background generation is allowed
	SnapshotWait    bool // Wait for snapshot construction on startup. TODO(karalabe): This is a dirty hack for testing, nuke it
}

// triedbConfig derives the configures for trie database.
func (c *CacheConfig) triedbConfig() *trie.Config {
	config := &trie.Config{Preimages: c.Preimages}
	if c.StateScheme == rawdb.HashScheme {
		config.HashDB = &hashdb.Config{
			CleanCacheSize: c.TrieCleanLimit * 1024 * 1024,
		}
	}
	if c.StateScheme == rawdb.PathScheme {
		config.PathDB = &pathdb.Config{
			StateHistory:   c.StateHistory,
			CleanCacheSize: c.TrieCleanLimit * 1024 * 1024,
			DirtyCacheSize: c.TrieDirtyLimit * 1024 * 1024,
		}
	}
	return config
}

// defaultCacheConfig are the default caching values if none are specified by the
// user (also used during testing).
var defaultCacheConfig = &CacheConfig{
	TrieCleanLimit: 256,
	TrieDirtyLimit: 256,
	TrieTimeLimit:  5 * time.Minute,
	SnapshotLimit:  256,
	SnapshotWait:   true,
	StateScheme:    rawdb.HashScheme,
}

// DefaultCacheConfigWithScheme returns a deep copied default cache config with
// a provided trie node scheme.
func DefaultCacheConfigWithScheme(scheme string) *CacheConfig {
	config := *defaultCacheConfig
	config.StateScheme = scheme
	return &config
}

// BlockChain represents the canonical chain given a database with a genesis
// block. The Blockchain manages chain imports, reverts, chain reorganisations.
//
// Importing blocks in to the block chain happens according to the set of rules
// defined by the two stage Validator. Processing of blocks is done using the
// Processor which processes the included transaction. The validation of the state
// is done in the second part of the Validator. Failing results in aborting of
// the import.
//
// The BlockChain also helps in returning blocks from **any** chain included
// in the database as well as blocks that represents the canonical chain. It's
// important to note that GetBlock can return any block and does not need to be
// included in the canonical one where as GetBlockByNumber always represents the
// canonical chain.
type BlockChain struct {
	chainConfig *params.ChainConfig // Chain & network configuration
	cacheConfig *CacheConfig        // Cache configuration for pruning

	db            ethdb.Database                   // Low level persistent database to store final content in
	snaps         *snapshot.Tree                   // Snapshot tree for fast trie leaf access
	triegc        *prque.Prque[int64, common.Hash] // Priority queue mapping block numbers to tries to gc
	gcproc        time.Duration                    // Accumulates canonical block processing for trie dumping
	lastWrite     uint64                           // Last block when the state was flushed
	flushInterval atomic.Int64                     // Time interval (processing time) after which to flush a state
	triedb        *trie.Database                   // The database handler for maintaining trie nodes.
	stateCache    state.Database                   // State database to reuse between imports (contains state cache)

	// txLookupLimit is the maximum number of blocks from head whose tx indices
	// are reserved:
	//  * 0:   means no limit and regenerate any missing indexes
	//  * N:   means N block limit [HEAD-N+1, HEAD] and delete extra indexes
	//  * nil: disable tx reindexer/deleter, but still index new blocks
	txLookupLimit uint64

	hc            *HeaderChain
	rmLogsFeed    event.Feed
	chainFeed     event.Feed
	chainSideFeed event.Feed
	chainHeadFeed event.Feed
	logsFeed      event.Feed
	blockProcFeed event.Feed
	scope         event.SubscriptionScope
	genesisBlock  *types.Block

	// This mutex synchronizes chain write operations.
	// Readers don't need to take it, they can just read the database.
	chainmu *syncx.ClosableMutex

	currentBlock      atomic.Pointer[types.Header] // Current head of the chain
	currentSnapBlock  atomic.Pointer[types.Header] // Current head of snap-sync
	currentFinalBlock atomic.Pointer[types.Header] // Latest (consensus) finalized block
	currentSafeBlock  atomic.Pointer[types.Header] // Latest (consensus) safe block

	bodyCache     *lru.Cache[common.Hash, *types.Body]
	bodyRLPCache  *lru.Cache[common.Hash, rlp.RawValue]
	receiptsCache *lru.Cache[common.Hash, []*types.Receipt]
	blockCache    *lru.Cache[common.Hash, *types.Block]
	txLookupCache *lru.Cache[common.Hash, *rawdb.LegacyTxLookupEntry]

	// future blocks are blocks added for later processing
	futureBlocks *lru.Cache[common.Hash, *types.Block]

	wg            sync.WaitGroup //
	quit          chan struct{}  // shutdown signal, closed in Stop.
	stopping      atomic.Bool    // false if chain is running, true when stopped
	procInterrupt atomic.Bool    // interrupt signaler for block processing

	engine     consensus.Engine
	validator  Validator // Block and state validator interface
	prefetcher Prefetcher
	processor  Processor // Block transaction processor interface
	forker     *ForkChoice
	vmConfig   vm.Config
}

// NewBlockChain returns a fully initialised block chain using information
// available in the database. It initialises the default Ethereum Validator
// and Processor.
func NewBlockChain(db ethdb.Database, cacheConfig *CacheConfig, genesis *Genesis, overrides *ChainOverrides, engine consensus.Engine, vmConfig vm.Config, shouldPreserve func(header *types.Header) bool, txLookupLimit *uint64) (*BlockChain, error) {
	if cacheConfig == nil {
		cacheConfig = defaultCacheConfig
	}
	// Open trie database with provided config
	triedb := trie.NewDatabase(db, cacheConfig.triedbConfig())

	// Setup the genesis block, commit the provided genesis specification
	// to database if the genesis block is not present yet, or load the
	// stored one from database.
	chainConfig, genesisHash, genesisErr := SetupGenesisBlockWithOverride(db, triedb, genesis, overrides)
	if _, ok := genesisErr.(*params.ConfigCompatError); genesisErr != nil && !ok {
		return nil, genesisErr
	}
	log.Info("")
	log.Info(strings.Repeat("-", 153))
	for _, line := range strings.Split(chainConfig.Description(), "\n") {
		log.Info(line)
	}
	log.Info(strings.Repeat("-", 153))
	log.Info("")

	bc := &BlockChain{
		chainConfig:   chainConfig,
		cacheConfig:   cacheConfig,
		db:            db,
		triedb:        triedb,
		triegc:        prque.New[int64, common.Hash](nil),
		quit:          make(chan struct{}),
		chainmu:       syncx.NewClosableMutex(),
		bodyCache:     lru.NewCache[common.Hash, *types.Body](bodyCacheLimit),
		bodyRLPCache:  lru.NewCache[common.Hash, rlp.RawValue](bodyCacheLimit),
		receiptsCache: lru.NewCache[common.Hash, []*types.Receipt](receiptsCacheLimit),
		blockCache:    lru.NewCache[common.Hash, *types.Block](blockCacheLimit),
		txLookupCache: lru.NewCache[common.Hash, *rawdb.LegacyTxLookupEntry](txLookupCacheLimit),
		futureBlocks:  lru.NewCache[common.Hash, *types.Block](maxFutureBlocks),
		engine:        engine,
		vmConfig:      vmConfig,
	}
	bc.flushInterval.Store(int64(cacheConfig.TrieTimeLimit))
	bc.forker = NewForkChoice(bc, shouldPreserve)
	bc.stateCache = state.NewDatabaseWithNodeDB(bc.db, bc.triedb)
	bc.validator = NewBlockValidator(chainConfig, bc, engine)
	bc.prefetcher = newStatePrefetcher(chainConfig, bc, engine)
	bc.processor = NewStateProcessor(chainConfig, bc, engine)

	var err error
	bc.hc, err = NewHeaderChain(db, chainConfig, engine, bc.insertStopped)
	if err != nil {
		return nil, err
	}
	bc.genesisBlock = bc.GetBlockByNumber(0)
	if bc.genesisBlock == nil {
		return nil, ErrNoGenesis
	}

	bc.currentBlock.Store(nil)
	bc.currentSnapBlock.Store(nil)
	bc.currentFinalBlock.Store(nil)
	bc.currentSafeBlock.Store(nil)

	// Update chain info data metrics
	chainInfoGauge.Update(metrics.GaugeInfoValue{"chain_id": bc.chainConfig.ChainID.String()})

	// If Geth is initialized with an external ancient store, re-initialize the
	// missing chain indexes and chain flags. This procedure can survive crash
	// and can be resumed in next restart since chain flags are updated in last step.
	if bc.empty() {
		rawdb.InitDatabaseFromFreezer(bc.db)
	}
	// Load blockchain states from disk
	if err := bc.loadLastState(); err != nil {
		return nil, err
	}
	// Make sure the state associated with the block is available, or log out
	// if there is no available state, waiting for state sync.
	head := bc.CurrentBlock()
	if !bc.HasState(head.Root) {
		if head.Number.Uint64() == 0 {
			// The genesis state is missing, which is only possible in the path-based
			// scheme. This situation occurs when the initial state sync is not finished
			// yet, or the chain head is rewound below the pivot point. In both scenarios,
			// there is no possible recovery approach except for rerunning a snap sync.
			// Do nothing here until the state syncer picks it up.
			log.Info("Genesis state is missing, wait state sync")
		} else {
			// Head state is missing, before the state recovery, find out the
			// disk layer point of snapshot(if it's enabled). Make sure the
			// rewound point is lower than disk layer.
			var diskRoot common.Hash
			if bc.cacheConfig.SnapshotLimit > 0 {
				diskRoot = rawdb.ReadSnapshotRoot(bc.db)
			}
			if diskRoot != (common.Hash{}) {
				log.Warn("Head state missing, repairing", "number", head.Number, "hash", head.Hash(), "snaproot", diskRoot)

				snapDisk, err := bc.setHeadBeyondRoot(head.Number.Uint64(), 0, diskRoot, true)
				if err != nil {
					return nil, err
				}
				// Chain rewound, persist old snapshot number to indicate recovery procedure
				if snapDisk != 0 {
					rawdb.WriteSnapshotRecoveryNumber(bc.db, snapDisk)
				}
			} else {
				log.Warn("Head state missing, repairing", "number", head.Number, "hash", head.Hash())
				if _, err := bc.setHeadBeyondRoot(head.Number.Uint64(), 0, common.Hash{}, true); err != nil {
					return nil, err
				}
			}
		}
	}
	// Ensure that a previous crash in SetHead doesn't leave extra ancients
	if frozen, err := bc.db.Ancients(); err == nil && frozen > 0 {
		var (
			needRewind bool
			low        uint64
		)
		// The head full block may be rolled back to a very low height due to
		// blockchain repair. If the head full block is even lower than the ancient
		// chain, truncate the ancient store.
		fullBlock := bc.CurrentBlock()
		if fullBlock != nil && fullBlock.Hash() != bc.genesisBlock.Hash() && fullBlock.Number.Uint64() < frozen-1 {
			needRewind = true
			low = fullBlock.Number.Uint64()
		}
		// In snap sync, it may happen that ancient data has been written to the
		// ancient store, but the LastFastBlock has not been updated, truncate the
		// extra data here.
		snapBlock := bc.CurrentSnapBlock()
		if snapBlock != nil && snapBlock.Number.Uint64() < frozen-1 {
			needRewind = true
			if snapBlock.Number.Uint64() < low || low == 0 {
				low = snapBlock.Number.Uint64()
			}
		}
		if needRewind {
			log.Error("Truncating ancient chain", "from", bc.CurrentHeader().Number.Uint64(), "to", low)
			if err := bc.SetHead(low); err != nil {
				return nil, err
			}
		}
	}
	// The first thing the node will do is reconstruct the verification data for
	// the head block (ethash cache or clique voting snapshot). Might as well do
	// it in advance.
	bc.engine.VerifyHeader(bc, bc.CurrentHeader())

	// Check the current state of the block hashes and make sure that we do not have any of the bad blocks in our chain
	for hash := range BadHashes {
		if header := bc.GetHeaderByHash(hash); header != nil {
			// get the canonical block corresponding to the offending header's number
			headerByNumber := bc.GetHeaderByNumber(header.Number.Uint64())
			// make sure the headerByNumber (if present) is in our current canonical chain
			if headerByNumber != nil && headerByNumber.Hash() == header.Hash() {
				log.Error("Found bad hash, rewinding chain", "number", header.Number, "hash", header.ParentHash)
				if err := bc.SetHead(header.Number.Uint64() - 1); err != nil {
					return nil, err
				}
				log.Error("Chain rewind was successful, resuming normal operation")
			}
		}
	}

	// Load any existing snapshot, regenerating it if loading failed
	if bc.cacheConfig.SnapshotLimit > 0 {
		// If the chain was rewound past the snapshot persistent layer (causing
		// a recovery block number to be persisted to disk), check if we're still
		// in recovery mode and in that case, don't invalidate the snapshot on a
		// head mismatch.
		var recover bool

		head := bc.CurrentBlock()
		if layer := rawdb.ReadSnapshotRecoveryNumber(bc.db); layer != nil && *layer >= head.Number.Uint64() {
			log.Warn("Enabling snapshot recovery", "chainhead", head.Number, "diskbase", *layer)
			recover = true
		}
		snapconfig := snapshot.Config{
			CacheSize:  bc.cacheConfig.SnapshotLimit,
			Recovery:   recover,
			NoBuild:    bc.cacheConfig.SnapshotNoBuild,
			AsyncBuild: !bc.cacheConfig.SnapshotWait,
		}
		bc.snaps, _ = snapshot.New(snapconfig, bc.db, bc.triedb, head.Root)
	}

	// Start future block processor.
	bc.wg.Add(1)
	go bc.updateFutureBlocks()

	// Rewind the chain in case of an incompatible config upgrade.
	if compat, ok := genesisErr.(*params.ConfigCompatError); ok {
		log.Warn("Rewinding chain to upgrade configuration", "err", compat)
		if compat.RewindToTime > 0 {
			bc.SetHeadWithTimestamp(compat.RewindToTime)
		} else {
			bc.SetHead(compat.RewindToBlock)
		}
		rawdb.WriteChainConfig(db, genesisHash, chainConfig)
	}
	// Start tx indexer/unindexer if required.
	if txLookupLimit != nil {
		bc.txLookupLimit = *txLookupLimit

		bc.wg.Add(1)
		go bc.maintainTxIndex()
	}
	return bc, nil
}

// NewBlockChain returns a fully initialised block chain using information
// available in the database. It initialises the default Ethereum Validator
// and Processor.
func NewBlockChainPhase1(db ethdb.Database, cacheConfig *CacheConfig, chainConfig *params.ChainConfig, engine consensus.Engine, vmConfig vm.Config, shouldPreserve func(header *types.Header) bool, txLookupLimit *uint64) (*BlockChain, error) {
	if cacheConfig == nil {
		cacheConfig = defaultCacheConfig
	}
	bodyCache, _ := lru.New(bodyCacheLimit)
	bodyRLPCache, _ := lru.New(bodyCacheLimit)
	receiptsCache, _ := lru.New(receiptsCacheLimit)
	blockCache, _ := lru.New(blockCacheLimit)
	txLookupCache, _ := lru.New(txLookupCacheLimit)
	futureBlocks, _ := lru.New(maxFutureBlocks)

	bc := &BlockChain{
		chainConfig: chainConfig,
		cacheConfig: cacheConfig,
		db:          db,
		triegc:      prque.New(nil),
		stateCache: state.NewDatabaseWithConfig(db, &trie.Config{
			Cache:     cacheConfig.TrieCleanLimit,
			Journal:   cacheConfig.TrieCleanJournal,
			Preimages: cacheConfig.Preimages,
		}),
		quit:          make(chan struct{}),
		chainmu:       syncx.NewClosableMutex(),
		bodyCache:     bodyCache,
		bodyRLPCache:  bodyRLPCache,
		receiptsCache: receiptsCache,
		blockCache:    blockCache,
		txLookupCache: txLookupCache,
		futureBlocks:  futureBlocks,
		engine:        engine,
		vmConfig:      vmConfig,
	}
	bc.forker = NewForkChoice(bc, shouldPreserve)
	bc.validator = NewBlockValidator(chainConfig, bc, engine)
	bc.prefetcher = newStatePrefetcher(chainConfig, bc, engine)
	bc.processor = NewStateProcessor(chainConfig, bc, engine)

	var err error
	bc.hc, err = NewHeaderChain(db, chainConfig, engine, bc.insertStopped)
	if err != nil {
		return nil, err
	}
	bc.genesisBlock = bc.GetBlockByNumber(0)
	if bc.genesisBlock == nil {
		return nil, ErrNoGenesis
	}

	var nilBlock *types.Block
	bc.currentBlock.Store(nilBlock)
	bc.currentFastBlock.Store(nilBlock)

	if err := bc.loadLastState(); err != nil {
		return nil, err
	}

	// Make sure the state associated with the block is available
	head := bc.CurrentBlock()
	if _, err := state.New(head.Root(), bc.stateCache, bc.snaps); err != nil {
		// Head state is missing, before the state recovery, find out the
		// disk layer point of snapshot(if it's enabled). Make sure the
		// rewound point is lower than disk layer.
		var diskRoot common.Hash
		if bc.cacheConfig.SnapshotLimit > 0 {
			diskRoot = rawdb.ReadSnapshotRoot(bc.db)
		}
		if diskRoot != (common.Hash{}) {
			log.Warn("Head state missing, repairing", "number", head.Number(), "hash", head.Hash(), "snaproot", diskRoot)

			snapDisk, err := bc.setHeadBeyondRoot(head.NumberU64(), diskRoot, true)
			if err != nil {
				return nil, err
			}
			// Chain rewound, persist old snapshot number to indicate recovery procedure
			if snapDisk != 0 {
				rawdb.WriteSnapshotRecoveryNumber(bc.db, snapDisk)
			}
		} else {
			log.Warn("Head state missing, repairing", "number", head.Number(), "hash", head.Hash())
			if _, err := bc.setHeadBeyondRoot(head.NumberU64(), common.Hash{}, true); err != nil {
				return nil, err
			}
		}
	}

	// Ensure that a previous crash in SetHead doesn't leave extra ancients
	if frozen, err := bc.db.Ancients(); err == nil && frozen > 0 {
		var (
			needRewind bool
			low        uint64
		)
		// The head full block may be rolled back to a very low height due to
		// blockchain repair. If the head full block is even lower than the ancient
		// chain, truncate the ancient store.
		fullBlock := bc.CurrentBlock()
		if fullBlock != nil && fullBlock.Hash() != bc.genesisBlock.Hash() && fullBlock.NumberU64() < frozen-1 {
			needRewind = true
			low = fullBlock.NumberU64()
		}
		// In fast sync, it may happen that ancient data has been written to the
		// ancient store, but the LastFastBlock has not been updated, truncate the
		// extra data here.
		fastBlock := bc.CurrentFastBlock()
		if fastBlock != nil && fastBlock.NumberU64() < frozen-1 {
			needRewind = true
			if fastBlock.NumberU64() < low || low == 0 {
				low = fastBlock.NumberU64()
			}
		}
		if needRewind {
			log.Error("Truncating ancient chain", "from", bc.CurrentHeader().Number.Uint64(), "to", low)
			if err := bc.SetHead(low); err != nil {
				return nil, err
			}
		}
	}

	return bc, nil
}

func NewBlockChainPhase2(bc *BlockChain, db ethdb.Database, cacheConfig *CacheConfig, chainConfig *params.ChainConfig, engine consensus.Engine, vmConfig vm.Config, shouldPreserve func(header *types.Header) bool, txLookupLimit *uint64) (*BlockChain, error) {
	// Initialize the chain with ancient data if it isn't empty.
	var txIndexBlock uint64
	if bc.empty() {
		rawdb.InitDatabaseFromFreezer(bc.db)
		// If ancient database is not empty, reconstruct all missing
		// indices in the background.
		frozen, _ := bc.db.Ancients()
		if frozen > 0 {
			txIndexBlock = frozen
		}
	}

	// The first thing the node will do is reconstruct the verification data for
	// the head block (ethash cache or clique voting snapshot). Might as well do
	// it in advance.
	bc.engine.VerifyHeader(bc, bc.CurrentHeader(), true)

	// Check the current state of the block hashes and make sure that we do not have any of the bad blocks in our chain
	for hash := range BadHashes {
		if header := bc.GetHeaderByHash(hash); header != nil {
			// get the canonical block corresponding to the offending header's number
			headerByNumber := bc.GetHeaderByNumber(header.Number.Uint64())
			// make sure the headerByNumber (if present) is in our current canonical chain
			if headerByNumber != nil && headerByNumber.Hash() == header.Hash() {
				log.Error("Found bad hash, rewinding chain", "number", header.Number, "hash", header.ParentHash)
				if err := bc.SetHead(header.Number.Uint64() - 1); err != nil {
					return nil, err
				}
				log.Error("Chain rewind was successful, resuming normal operation")
			}
		}
	}

	// Load any existing snapshot, regenerating it if loading failed
	if bc.cacheConfig.SnapshotLimit > 0 {
		// If the chain was rewound past the snapshot persistent layer (causing
		// a recovery block number to be persisted to disk), check if we're still
		// in recovery mode and in that case, don't invalidate the snapshot on a
		// head mismatch.
		var recover bool

		head := bc.CurrentBlock()
		if layer := rawdb.ReadSnapshotRecoveryNumber(bc.db); layer != nil && *layer > head.NumberU64() {
			log.Warn("Enabling snapshot recovery", "chainhead", head.NumberU64(), "diskbase", *layer)
			recover = true
		}
		bc.snaps, _ = snapshot.New(bc.db, bc.stateCache.TrieDB(), bc.cacheConfig.SnapshotLimit, head.Root(), !bc.cacheConfig.SnapshotWait, true, recover)
	}

	// Start future block processor.
	bc.wg.Add(1)
	go bc.updateFutureBlocks()

	// Start tx indexer/unindexer.
	if txLookupLimit != nil {
		bc.txLookupLimit = *txLookupLimit

		bc.wg.Add(1)
		go bc.maintainTxIndex(txIndexBlock)
	}

	// If periodic cache journal is required, spin it up.
	if bc.cacheConfig.TrieCleanRejournal > 0 {
		if bc.cacheConfig.TrieCleanRejournal < time.Minute {
			log.Warn("Sanitizing invalid trie cache journal time", "provided", bc.cacheConfig.TrieCleanRejournal, "updated", time.Minute)
			bc.cacheConfig.TrieCleanRejournal = time.Minute
		}
		triedb := bc.stateCache.TrieDB()
		bc.wg.Add(1)
		go func() {
			defer bc.wg.Done()
			triedb.SaveCachePeriodically(bc.cacheConfig.TrieCleanJournal, bc.cacheConfig.TrieCleanRejournal, bc.quit)
		}()
	}
	return bc, nil
}

// empty returns an indicator whether the blockchain is empty.
// Note, it's a special case that we connect a non-empty ancient
// database with an empty node, so that we can plugin the ancient
// into node seamlessly.
func (bc *BlockChain) empty() bool {
	genesis := bc.genesisBlock.Hash()
	for _, hash := range []common.Hash{rawdb.ReadHeadBlockHash(bc.db), rawdb.ReadHeadHeaderHash(bc.db), rawdb.ReadHeadFastBlockHash(bc.db)} {
		if hash != genesis {
			return false
		}
	}
	return true
}

// loadLastState loads the last known chain state from the database. This method
// assumes that the chain manager mutex is held.
func (bc *BlockChain) loadLastState() error {
	// Restore the last known head block
	head := rawdb.ReadHeadBlockHash(bc.db)
	if head == (common.Hash{}) {
		// Corrupt or empty database, init from scratch
		log.Warn("Empty database, resetting chain")
		return bc.Reset()
	}
	// Make sure the entire head block is available
	headBlock := bc.GetBlockByHash(head)
	if headBlock == nil {
		// Corrupt or empty database, init from scratch
		log.Warn("Head block missing, resetting chain", "hash", head)
		return bc.Reset()
	}
	// Everything seems to be fine, set as the head block
	bc.currentBlock.Store(headBlock.Header())
	headBlockGauge.Update(int64(headBlock.NumberU64()))

	// Restore the last known head header
	headHeader := headBlock.Header()
	if head := rawdb.ReadHeadHeaderHash(bc.db); head != (common.Hash{}) {
		if header := bc.GetHeaderByHash(head); header != nil {
			headHeader = header
		}
	}
	bc.hc.SetCurrentHeader(headHeader)

	// Restore the last known head snap block
	bc.currentSnapBlock.Store(headBlock.Header())
	headFastBlockGauge.Update(int64(headBlock.NumberU64()))

	if head := rawdb.ReadHeadFastBlockHash(bc.db); head != (common.Hash{}) {
		if block := bc.GetBlockByHash(head); block != nil {
			bc.currentSnapBlock.Store(block.Header())
			headFastBlockGauge.Update(int64(block.NumberU64()))
		}
	}

	// Restore the last known finalized block and safe block
	// Note: the safe block is not stored on disk and it is set to the last
	// known finalized block on startup
	if head := rawdb.ReadFinalizedBlockHash(bc.db); head != (common.Hash{}) {
		if block := bc.GetBlockByHash(head); block != nil {
			bc.currentFinalBlock.Store(block.Header())
			headFinalizedBlockGauge.Update(int64(block.NumberU64()))
			bc.currentSafeBlock.Store(block.Header())
			headSafeBlockGauge.Update(int64(block.NumberU64()))
		}
	}
	// Issue a status log for the user
	var (
		currentSnapBlock  = bc.CurrentSnapBlock()
		currentFinalBlock = bc.CurrentFinalBlock()

		headerTd = bc.GetTd(headHeader.Hash(), headHeader.Number.Uint64())
		blockTd  = bc.GetTd(headBlock.Hash(), headBlock.NumberU64())
	)
	if headHeader.Hash() != headBlock.Hash() {
		log.Info("Loaded most recent local header", "number", headHeader.Number, "hash", headHeader.Hash(), "td", headerTd, "age", common.PrettyAge(time.Unix(int64(headHeader.Time), 0)))
	}
	log.Info("Loaded most recent local block", "number", headBlock.Number(), "hash", headBlock.Hash(), "td", blockTd, "age", common.PrettyAge(time.Unix(int64(headBlock.Time()), 0)))
	if headBlock.Hash() != currentSnapBlock.Hash() {
		snapTd := bc.GetTd(currentSnapBlock.Hash(), currentSnapBlock.Number.Uint64())
		log.Info("Loaded most recent local snap block", "number", currentSnapBlock.Number, "hash", currentSnapBlock.Hash(), "td", snapTd, "age", common.PrettyAge(time.Unix(int64(currentSnapBlock.Time), 0)))
	}
	if currentFinalBlock != nil {
		finalTd := bc.GetTd(currentFinalBlock.Hash(), currentFinalBlock.Number.Uint64())
		log.Info("Loaded most recent local finalized block", "number", currentFinalBlock.Number, "hash", currentFinalBlock.Hash(), "td", finalTd, "age", common.PrettyAge(time.Unix(int64(currentFinalBlock.Time), 0)))
	}
	if pivot := rawdb.ReadLastPivotNumber(bc.db); pivot != nil {
		log.Info("Loaded last snap-sync pivot marker", "number", *pivot)
	}
	return nil
}

// SetHead rewinds the local chain to a new head. Depending on whether the node
// was snap synced or full synced and in which state, the method will try to
// delete minimal data from disk whilst retaining chain consistency.
func (bc *BlockChain) SetHead(head uint64) error {
	if _, err := bc.setHeadBeyondRoot(head, 0, common.Hash{}, false); err != nil {
		return err
	}
	// Send chain head event to update the transaction pool
	header := bc.CurrentBlock()
	block := bc.GetBlock(header.Hash(), header.Number.Uint64())
	if block == nil {
		// This should never happen. In practice, previously currentBlock
		// contained the entire block whereas now only a "marker", so there
		// is an ever so slight chance for a race we should handle.
		log.Error("Current block not found in database", "block", header.Number, "hash", header.Hash())
		return fmt.Errorf("current block missing: #%d [%x..]", header.Number, header.Hash().Bytes()[:4])
	}
	bc.chainHeadFeed.Send(ChainHeadEvent{Block: block})
	return nil
}

// SetHeadWithTimestamp rewinds the local chain to a new head that has at max
// the given timestamp. Depending on whether the node was snap synced or full
// synced and in which state, the method will try to delete minimal data from
// disk whilst retaining chain consistency.
func (bc *BlockChain) SetHeadWithTimestamp(timestamp uint64) error {
	if _, err := bc.setHeadBeyondRoot(0, timestamp, common.Hash{}, false); err != nil {
		return err
	}
	// Send chain head event to update the transaction pool
	header := bc.CurrentBlock()
	block := bc.GetBlock(header.Hash(), header.Number.Uint64())
	if block == nil {
		// This should never happen. In practice, previously currentBlock
		// contained the entire block whereas now only a "marker", so there
		// is an ever so slight chance for a race we should handle.
		log.Error("Current block not found in database", "block", header.Number, "hash", header.Hash())
		return fmt.Errorf("current block missing: #%d [%x..]", header.Number, header.Hash().Bytes()[:4])
	}
	bc.chainHeadFeed.Send(ChainHeadEvent{Block: block})
	return nil
}

// SetFinalized sets the finalized block.
func (bc *BlockChain) SetFinalized(header *types.Header) {
	bc.currentFinalBlock.Store(header)
	if header != nil {
		rawdb.WriteFinalizedBlockHash(bc.db, header.Hash())
		headFinalizedBlockGauge.Update(int64(header.Number.Uint64()))
	} else {
		rawdb.WriteFinalizedBlockHash(bc.db, common.Hash{})
		headFinalizedBlockGauge.Update(0)
	}
}

// SetSafe sets the safe block.
func (bc *BlockChain) SetSafe(header *types.Header) {
	bc.currentSafeBlock.Store(header)
	if header != nil {
		headSafeBlockGauge.Update(int64(header.Number.Uint64()))
	} else {
		headSafeBlockGauge.Update(0)
	}
}

// setHeadBeyondRoot rewinds the local chain to a new head with the extra condition
// that the rewind must pass the specified state root. This method is meant to be
// used when rewinding with snapshots enabled to ensure that we go back further than
// persistent disk layer. Depending on whether the node was snap synced or full, and
// in which state, the method will try to delete minimal data from disk whilst
// retaining chain consistency.
//
// The method also works in timestamp mode if `head == 0` but `time != 0`. In that
// case blocks are rolled back until the new head becomes older or equal to the
// requested time. If both `head` and `time` is 0, the chain is rewound to genesis.
//
// The method returns the block number where the requested root cap was found.
func (bc *BlockChain) setHeadBeyondRoot(head uint64, time uint64, root common.Hash, repair bool) (uint64, error) {
	if !bc.chainmu.TryLock() {
		return 0, errChainStopped
	}
	defer bc.chainmu.Unlock()

	// Track the block number of the requested root hash
	var rootNumber uint64 // (no root == always 0)

	// Retrieve the last pivot block to short circuit rollbacks beyond it and the
	// current freezer limit to start nuking id underflown
	pivot := rawdb.ReadLastPivotNumber(bc.db)
	frozen, _ := bc.db.Ancients()

	updateFn := func(db ethdb.KeyValueWriter, header *types.Header) (*types.Header, bool) {
		// Rewind the blockchain, ensuring we don't end up with a stateless head
		// block. Note, depth equality is permitted to allow using SetHead as a
		// chain reparation mechanism without deleting any data!
		if currentBlock := bc.CurrentBlock(); currentBlock != nil && header.Number.Uint64() <= currentBlock.Number.Uint64() {
			newHeadBlock := bc.GetBlock(header.Hash(), header.Number.Uint64())
			if newHeadBlock == nil {
				log.Error("Gap in the chain, rewinding to genesis", "number", header.Number, "hash", header.Hash())
				newHeadBlock = bc.genesisBlock
			} else {
				// Block exists. Keep rewinding until either we find one with state
				// or until we exceed the optional threshold root hash
				beyondRoot := (root == common.Hash{}) // Flag whether we're beyond the requested root (no root, always true)

				for {
					// If a root threshold was requested but not yet crossed, check
					if root != (common.Hash{}) && !beyondRoot && newHeadBlock.Root() == root {
						beyondRoot, rootNumber = true, newHeadBlock.NumberU64()
					}
					if !bc.HasState(newHeadBlock.Root()) && !bc.stateRecoverable(newHeadBlock.Root()) {
						log.Trace("Block state missing, rewinding further", "number", newHeadBlock.NumberU64(), "hash", newHeadBlock.Hash())
						if pivot == nil || newHeadBlock.NumberU64() > *pivot {
							parent := bc.GetBlock(newHeadBlock.ParentHash(), newHeadBlock.NumberU64()-1)
							if parent != nil {
								newHeadBlock = parent
								continue
							}
							log.Error("Missing block in the middle, aiming genesis", "number", newHeadBlock.NumberU64()-1, "hash", newHeadBlock.ParentHash())
							newHeadBlock = bc.genesisBlock
						} else {
							log.Trace("Rewind passed pivot, aiming genesis", "number", newHeadBlock.NumberU64(), "hash", newHeadBlock.Hash(), "pivot", *pivot)
							newHeadBlock = bc.genesisBlock
						}
					}
					if beyondRoot || newHeadBlock.NumberU64() == 0 {
						if !bc.HasState(newHeadBlock.Root()) && bc.stateRecoverable(newHeadBlock.Root()) {
							// Rewind to a block with recoverable state. If the state is
							// missing, run the state recovery here.
							if err := bc.triedb.Recover(newHeadBlock.Root()); err != nil {
								log.Crit("Failed to rollback state", "err", err) // Shouldn't happen
							}
							log.Debug("Rewound to block with state", "number", newHeadBlock.NumberU64(), "hash", newHeadBlock.Hash())
						}
						break
					}
					log.Debug("Skipping block with threshold state", "number", newHeadBlock.NumberU64(), "hash", newHeadBlock.Hash(), "root", newHeadBlock.Root())
					newHeadBlock = bc.GetBlock(newHeadBlock.ParentHash(), newHeadBlock.NumberU64()-1) // Keep rewinding
				}
			}
			rawdb.WriteHeadBlockHash(db, newHeadBlock.Hash())

			// Degrade the chain markers if they are explicitly reverted.
			// In theory we should update all in-memory markers in the
			// last step, however the direction of SetHead is from high
			// to low, so it's safe to update in-memory markers directly.
			bc.currentBlock.Store(newHeadBlock.Header())
			headBlockGauge.Update(int64(newHeadBlock.NumberU64()))

			// The head state is missing, which is only possible in the path-based
			// scheme. This situation occurs when the chain head is rewound below
			// the pivot point. In this scenario, there is no possible recovery
			// approach except for rerunning a snap sync. Do nothing here until the
			// state syncer picks it up.
			if !bc.HasState(newHeadBlock.Root()) {
				log.Info("Chain is stateless, wait state sync", "number", newHeadBlock.Number(), "hash", newHeadBlock.Hash())
			}
		}
		// Rewind the snap block in a simpleton way to the target head
		if currentSnapBlock := bc.CurrentSnapBlock(); currentSnapBlock != nil && header.Number.Uint64() < currentSnapBlock.Number.Uint64() {
			newHeadSnapBlock := bc.GetBlock(header.Hash(), header.Number.Uint64())
			// If either blocks reached nil, reset to the genesis state
			if newHeadSnapBlock == nil {
				newHeadSnapBlock = bc.genesisBlock
			}
			rawdb.WriteHeadFastBlockHash(db, newHeadSnapBlock.Hash())

			// Degrade the chain markers if they are explicitly reverted.
			// In theory we should update all in-memory markers in the
			// last step, however the direction of SetHead is from high
			// to low, so it's safe the update in-memory markers directly.
			bc.currentSnapBlock.Store(newHeadSnapBlock.Header())
			headFastBlockGauge.Update(int64(newHeadSnapBlock.NumberU64()))
		}
		var (
			headHeader = bc.CurrentBlock()
			headNumber = headHeader.Number.Uint64()
		)
		// If setHead underflown the freezer threshold and the block processing
		// intent afterwards is full block importing, delete the chain segment
		// between the stateful-block and the sethead target.
		var wipe bool
		if headNumber+1 < frozen {
			wipe = pivot == nil || headNumber >= *pivot
		}
		return headHeader, wipe // Only force wipe if full synced
	}
	// Rewind the header chain, deleting all block bodies until then
	delFn := func(db ethdb.KeyValueWriter, hash common.Hash, num uint64) {
		// Ignore the error here since light client won't hit this path
		frozen, _ := bc.db.Ancients()
		if num+1 <= frozen {
			// Truncate all relative data(header, total difficulty, body, receipt
			// and canonical hash) from ancient store.
			if _, err := bc.db.TruncateHead(num); err != nil {
				log.Crit("Failed to truncate ancient data", "number", num, "err", err)
			}
			// Remove the hash <-> number mapping from the active store.
			rawdb.DeleteHeaderNumber(db, hash)
		} else {
			// Remove relative body and receipts from the active store.
			// The header, total difficulty and canonical hash will be
			// removed in the hc.SetHead function.
			rawdb.DeleteBody(db, hash, num)
			rawdb.DeleteReceipts(db, hash, num)
		}
		// Todo(rjl493456442) txlookup, bloombits, etc
	}
	// If SetHead was only called as a chain reparation method, try to skip
	// touching the header chain altogether, unless the freezer is broken
	if repair {
		if target, force := updateFn(bc.db, bc.CurrentBlock()); force {
			bc.hc.SetHead(target.Number.Uint64(), updateFn, delFn)
		}
	} else {
		// Rewind the chain to the requested head and keep going backwards until a
		// block with a state is found or snap sync pivot is passed
		if time > 0 {
			log.Warn("Rewinding blockchain to timestamp", "target", time)
			bc.hc.SetHeadWithTimestamp(time, updateFn, delFn)
		} else {
			log.Warn("Rewinding blockchain to block", "target", head)
			bc.hc.SetHead(head, updateFn, delFn)
		}
	}
	// Clear out any stale content from the caches
	bc.bodyCache.Purge()
	bc.bodyRLPCache.Purge()
	bc.receiptsCache.Purge()
	bc.blockCache.Purge()
	bc.txLookupCache.Purge()
	bc.futureBlocks.Purge()

	// Clear safe block, finalized block if needed
	if safe := bc.CurrentSafeBlock(); safe != nil && head < safe.Number.Uint64() {
		log.Warn("SetHead invalidated safe block")
		bc.SetSafe(nil)
	}
	if finalized := bc.CurrentFinalBlock(); finalized != nil && head < finalized.Number.Uint64() {
		log.Error("SetHead invalidated finalized block")
		bc.SetFinalized(nil)
	}
	return rootNumber, bc.loadLastState()
}

// SnapSyncCommitHead sets the current head block to the one defined by the hash
// irrelevant what the chain contents were prior.
func (bc *BlockChain) SnapSyncCommitHead(hash common.Hash) error {
	// Make sure that both the block as well at its state trie exists
	block := bc.GetBlockByHash(hash)
	if block == nil {
		return fmt.Errorf("non existent block [%x..]", hash[:4])
	}
	// Reset the trie database with the fresh snap synced state.
	root := block.Root()
	if bc.triedb.Scheme() == rawdb.PathScheme {
		if err := bc.triedb.Enable(root); err != nil {
			return err
		}
	}
	if !bc.HasState(root) {
		return fmt.Errorf("non existent state [%x..]", root[:4])
	}
	// If all checks out, manually set the head block.
	if !bc.chainmu.TryLock() {
		return errChainStopped
	}
	bc.currentBlock.Store(block.Header())
	headBlockGauge.Update(int64(block.NumberU64()))
	bc.chainmu.Unlock()

	// Destroy any existing state snapshot and regenerate it in the background,
	// also resuming the normal maintenance of any previously paused snapshot.
	if bc.snaps != nil {
		bc.snaps.Rebuild(root)
	}
	log.Info("Committed new head block", "number", block.Number(), "hash", hash)
	return nil
}

// Reset purges the entire blockchain, restoring it to its genesis state.
func (bc *BlockChain) Reset() error {
	return bc.ResetWithGenesisBlock(bc.genesisBlock)
}

// ResetWithGenesisBlock purges the entire blockchain, restoring it to the
// specified genesis state.
func (bc *BlockChain) ResetWithGenesisBlock(genesis *types.Block) error {
	// Dump the entire block chain and purge the caches
	if err := bc.SetHead(0); err != nil {
		return err
	}
	if !bc.chainmu.TryLock() {
		return errChainStopped
	}
	defer bc.chainmu.Unlock()

	// Prepare the genesis block and reinitialise the chain
	batch := bc.db.NewBatch()
	rawdb.WriteTd(batch, genesis.Hash(), genesis.NumberU64(), genesis.Difficulty())
	rawdb.WriteBlock(batch, genesis)
	if err := batch.Write(); err != nil {
		log.Crit("Failed to write genesis block", "err", err)
	}
	bc.writeHeadBlock(genesis)

	// Last update all in-memory chain markers
	bc.genesisBlock = genesis
	bc.currentBlock.Store(bc.genesisBlock.Header())
	headBlockGauge.Update(int64(bc.genesisBlock.NumberU64()))
	bc.hc.SetGenesis(bc.genesisBlock.Header())
	bc.hc.SetCurrentHeader(bc.genesisBlock.Header())
	bc.currentSnapBlock.Store(bc.genesisBlock.Header())
	headFastBlockGauge.Update(int64(bc.genesisBlock.NumberU64()))
	return nil
}

// Export writes the active chain to the given writer.
func (bc *BlockChain) Export(w io.Writer) error {
	return bc.ExportN(w, uint64(0), bc.CurrentBlock().Number.Uint64())
}

// ExportN writes a subset of the active chain to the given writer.
func (bc *BlockChain) ExportN(w io.Writer, first uint64, last uint64) error {
	if first > last {
		return fmt.Errorf("export failed: first (%d) is greater than last (%d)", first, last)
	}
	log.Info("Exporting batch of blocks", "count", last-first+1)

	var (
		parentHash common.Hash
		start      = time.Now()
		reported   = time.Now()
	)
	for nr := first; nr <= last; nr++ {
		block := bc.GetBlockByNumber(nr)
		if block == nil {
			return fmt.Errorf("export failed on #%d: not found", nr)
		}
		if nr > first && block.ParentHash() != parentHash {
			return errors.New("export failed: chain reorg during export")
		}
		parentHash = block.Hash()
		if err := block.EncodeRLP(w); err != nil {
			return err
		}
		if time.Since(reported) >= statsReportLimit {
			log.Info("Exporting blocks", "exported", block.NumberU64()-first, "elapsed", common.PrettyDuration(time.Since(start)))
			reported = time.Now()
		}
	}
	return nil
}

// writeHeadBlock injects a new head block into the current block chain. This method
// assumes that the block is indeed a true head. It will also reset the head
// header and the head snap sync block to this very same block if they are older
// or if they are on a different side chain.
//
// Note, this function assumes that the `mu` mutex is held!
func (bc *BlockChain) writeHeadBlock(block *types.Block) {
	// Add the block to the canonical chain number scheme and mark as the head
	batch := bc.db.NewBatch()
	rawdb.WriteHeadHeaderHash(batch, block.Hash())
	rawdb.WriteHeadFastBlockHash(batch, block.Hash())
	rawdb.WriteCanonicalHash(batch, block.Hash(), block.NumberU64())
	rawdb.WriteTxLookupEntriesByBlock(batch, block)
	rawdb.WriteHeadBlockHash(batch, block.Hash())

	// Flush the whole batch into the disk, exit the node if failed
	if err := batch.Write(); err != nil {
		log.Crit("Failed to update chain indexes and markers", "err", err)
	}
	// Update all in-memory chain markers in the last step
	bc.hc.SetCurrentHeader(block.Header())

	bc.currentSnapBlock.Store(block.Header())
	headFastBlockGauge.Update(int64(block.NumberU64()))

	bc.currentBlock.Store(block.Header())
	headBlockGauge.Update(int64(block.NumberU64()))
}

// stopWithoutSaving stops the blockchain service. If any imports are currently in progress
// it will abort them using the procInterrupt. This method stops all running
// goroutines, but does not do all the post-stop work of persisting data.
// OBS! It is generally recommended to use the Stop method!
// This method has been exposed to allow tests to stop the blockchain while simulating
// a crash.
func (bc *BlockChain) stopWithoutSaving() {
	if !bc.stopping.CompareAndSwap(false, true) {
		return
	}

	// Unsubscribe all subscriptions registered from blockchain.
	bc.scope.Close()

	// Signal shutdown to all goroutines.
	close(bc.quit)
	bc.StopInsert()

	// Now wait for all chain modifications to end and persistent goroutines to exit.
	//
	// Note: Close waits for the mutex to become available, i.e. any running chain
	// modification will have exited when Close returns. Since we also called StopInsert,
	// the mutex should become available quickly. It cannot be taken again after Close has
	// returned.
	bc.chainmu.Close()
	bc.wg.Wait()
}

// Stop stops the blockchain service. If any imports are currently in progress
// it will abort them using the procInterrupt.
func (bc *BlockChain) Stop() {
	bc.stopWithoutSaving()

	// Ensure that the entirety of the state snapshot is journaled to disk.
	var snapBase common.Hash
	if bc.snaps != nil {
		var err error
		if snapBase, err = bc.snaps.Journal(bc.CurrentBlock().Root); err != nil {
			log.Error("Failed to journal state snapshot", "err", err)
		}
		bc.snaps.Release()
	}
	if bc.triedb.Scheme() == rawdb.PathScheme {
		// Ensure that the in-memory trie nodes are journaled to disk properly.
		if err := bc.triedb.Journal(bc.CurrentBlock().Root); err != nil {
			log.Info("Failed to journal in-memory trie nodes", "err", err)
		}
	} else {
		// Ensure the state of a recent block is also stored to disk before exiting.
		// We're writing three different states to catch different restart scenarios:
		//  - HEAD:     So we don't need to reprocess any blocks in the general case
		//  - HEAD-1:   So we don't do large reorgs if our HEAD becomes an uncle
		//  - HEAD-127: So we have a hard limit on the number of blocks reexecuted
		if !bc.cacheConfig.TrieDirtyDisabled {
			triedb := bc.triedb

			for _, offset := range []uint64{0, 1, TriesInMemory - 1} {
				if number := bc.CurrentBlock().Number.Uint64(); number > offset {
					recent := bc.GetBlockByNumber(number - offset)

					log.Info("Writing cached state to disk", "block", recent.Number(), "hash", recent.Hash(), "root", recent.Root())
					if err := triedb.Commit(recent.Root(), true); err != nil {
						log.Error("Failed to commit recent state trie", "err", err)
					}
				}
			}
			if snapBase != (common.Hash{}) {
				log.Info("Writing snapshot state to disk", "root", snapBase)
				if err := triedb.Commit(snapBase, true); err != nil {
					log.Error("Failed to commit recent state trie", "err", err)
				}
			}
			for !bc.triegc.Empty() {
				triedb.Dereference(bc.triegc.PopItem())
			}
			if _, nodes, _ := triedb.Size(); nodes != 0 { // all memory is contained within the nodes return for hashdb
				log.Error("Dangling trie nodes after full cleanup")
			}
		}
	}
	// Close the trie database, release all the held resources as the last step.
	if err := bc.triedb.Close(); err != nil {
		log.Error("Failed to close trie database", "err", err)
	}
	log.Info("Blockchain stopped")
}

// StopInsert interrupts all insertion methods, causing them to return
// errInsertionInterrupted as soon as possible. Insertion is permanently disabled after
// calling this method.
func (bc *BlockChain) StopInsert() {
	bc.procInterrupt.Store(true)
}

// insertStopped returns true after StopInsert has been called.
func (bc *BlockChain) insertStopped() bool {
	return bc.procInterrupt.Load()
}

func (bc *BlockChain) procFutureBlocks() {
	blocks := make([]*types.Block, 0, bc.futureBlocks.Len())
	for _, hash := range bc.futureBlocks.Keys() {
		if block, exist := bc.futureBlocks.Peek(hash); exist {
			blocks = append(blocks, block)
		}
	}
	if len(blocks) > 0 {
		slices.SortFunc(blocks, func(a, b *types.Block) int {
			return a.Number().Cmp(b.Number())
		})
		// Insert one by one as chain insertion needs contiguous ancestry between blocks
		for i := range blocks {
			bc.InsertChain(blocks[i : i+1])
		}
	}
}

// WriteStatus status of write
type WriteStatus byte

const (
	NonStatTy WriteStatus = iota
	CanonStatTy
	SideStatTy
)

// InsertReceiptChain attempts to complete an already existing header chain with
// transaction and receipt data.
func (bc *BlockChain) InsertReceiptChain(blockChain types.Blocks, receiptChain []types.Receipts, ancientLimit uint64) (int, error) {
	// We don't require the chainMu here since we want to maximize the
	// concurrency of header insertion and receipt insertion.
	bc.wg.Add(1)
	defer bc.wg.Done()

	var (
		ancientBlocks, liveBlocks     types.Blocks
		ancientReceipts, liveReceipts []types.Receipts
	)
	// Do a sanity check that the provided chain is actually ordered and linked
	for i, block := range blockChain {
		if i != 0 {
			prev := blockChain[i-1]
			if block.NumberU64() != prev.NumberU64()+1 || block.ParentHash() != prev.Hash() {
				log.Error("Non contiguous receipt insert",
					"number", block.Number(), "hash", block.Hash(), "parent", block.ParentHash(),
					"prevnumber", prev.Number(), "prevhash", prev.Hash())
				return 0, fmt.Errorf("non contiguous insert: item %d is #%d [%x..], item %d is #%d [%x..] (parent [%x..])",
					i-1, prev.NumberU64(), prev.Hash().Bytes()[:4],
					i, block.NumberU64(), block.Hash().Bytes()[:4], block.ParentHash().Bytes()[:4])
			}
		}
		if block.NumberU64() <= ancientLimit {
			ancientBlocks, ancientReceipts = append(ancientBlocks, block), append(ancientReceipts, receiptChain[i])
		} else {
			liveBlocks, liveReceipts = append(liveBlocks, block), append(liveReceipts, receiptChain[i])
		}

		// Here we also validate that blob transactions in the block do not contain a sidecar.
		// While the sidecar does not affect the block hash / tx hash, sending blobs within a block is not allowed.
		for txIndex, tx := range block.Transactions() {
			if tx.Type() == types.BlobTxType && tx.BlobTxSidecar() != nil {
				return 0, fmt.Errorf("block #%d contains unexpected blob sidecar in tx at index %d", block.NumberU64(), txIndex)
			}
		}
	}

	var (
		stats = struct{ processed, ignored int32 }{}
		start = time.Now()
		size  = int64(0)
	)

	// updateHead updates the head snap sync block if the inserted blocks are better
	// and returns an indicator whether the inserted blocks are canonical.
	updateHead := func(head *types.Block) bool {
		if !bc.chainmu.TryLock() {
			return false
		}
		defer bc.chainmu.Unlock()

		// Rewind may have occurred, skip in that case.
		if bc.CurrentHeader().Number.Cmp(head.Number()) >= 0 {
			reorg, err := bc.forker.ReorgNeeded(bc.CurrentSnapBlock(), head.Header())
			if err != nil {
				log.Warn("Reorg failed", "err", err)
				return false
			} else if !reorg {
				return false
			}
			rawdb.WriteHeadFastBlockHash(bc.db, head.Hash())
			bc.currentSnapBlock.Store(head.Header())
			headFastBlockGauge.Update(int64(head.NumberU64()))
			return true
		}
		return false
	}
	// writeAncient writes blockchain and corresponding receipt chain into ancient store.
	//
	// this function only accepts canonical chain data. All side chain will be reverted
	// eventually.
	writeAncient := func(blockChain types.Blocks, receiptChain []types.Receipts) (int, error) {
		first := blockChain[0]
		last := blockChain[len(blockChain)-1]

		// Ensure genesis is in ancients.
		if first.NumberU64() == 1 {
			if frozen, _ := bc.db.Ancients(); frozen == 0 {
				b := bc.genesisBlock
				td := bc.genesisBlock.Difficulty()
				writeSize, err := rawdb.WriteAncientBlocks(bc.db, []*types.Block{b}, []types.Receipts{nil}, td)
				size += writeSize
				if err != nil {
					log.Error("Error writing genesis to ancients", "err", err)
					return 0, err
				}
				log.Info("Wrote genesis to ancients")
			}
		}
		// Before writing the blocks to the ancients, we need to ensure that
		// they correspond to the what the headerchain 'expects'.
		// We only check the last block/header, since it's a contiguous chain.
		if !bc.HasHeader(last.Hash(), last.NumberU64()) {
			return 0, fmt.Errorf("containing header #%d [%x..] unknown", last.Number(), last.Hash().Bytes()[:4])
		}

		// Write all chain data to ancients.
		td := bc.GetTd(first.Hash(), first.NumberU64())
		writeSize, err := rawdb.WriteAncientBlocks(bc.db, blockChain, receiptChain, td)
		size += writeSize
		if err != nil {
			log.Error("Error importing chain data to ancients", "err", err)
			return 0, err
		}

		// Write tx indices if any condition is satisfied:
		// * If user requires to reserve all tx indices(txlookuplimit=0)
		// * If all ancient tx indices are required to be reserved(txlookuplimit is even higher than ancientlimit)
		// * If block number is large enough to be regarded as a recent block
		// It means blocks below the ancientLimit-txlookupLimit won't be indexed.
		//
		// But if the `TxIndexTail` is not nil, e.g. Geth is initialized with
		// an external ancient database, during the setup, blockchain will start
		// a background routine to re-indexed all indices in [ancients - txlookupLimit, ancients)
		// range. In this case, all tx indices of newly imported blocks should be
		// generated.
		batch := bc.db.NewBatch()
		for i, block := range blockChain {
			if bc.txLookupLimit == 0 || ancientLimit <= bc.txLookupLimit || block.NumberU64() >= ancientLimit-bc.txLookupLimit {
				rawdb.WriteTxLookupEntriesByBlock(batch, block)
			} else if rawdb.ReadTxIndexTail(bc.db) != nil {
				rawdb.WriteTxLookupEntriesByBlock(batch, block)
			}
			stats.processed++

			if batch.ValueSize() > ethdb.IdealBatchSize || i == len(blockChain)-1 {
				size += int64(batch.ValueSize())
				if err = batch.Write(); err != nil {
					snapBlock := bc.CurrentSnapBlock().Number.Uint64()
					if _, err := bc.db.TruncateHead(snapBlock + 1); err != nil {
						log.Error("Can't truncate ancient store after failed insert", "err", err)
					}
					return 0, err
				}
				batch.Reset()
			}
		}

		// Sync the ancient store explicitly to ensure all data has been flushed to disk.
		if err := bc.db.Sync(); err != nil {
			return 0, err
		}
		// Update the current snap block because all block data is now present in DB.
		previousSnapBlock := bc.CurrentSnapBlock().Number.Uint64()
		if !updateHead(blockChain[len(blockChain)-1]) {
			// We end up here if the header chain has reorg'ed, and the blocks/receipts
			// don't match the canonical chain.
			if _, err := bc.db.TruncateHead(previousSnapBlock + 1); err != nil {
				log.Error("Can't truncate ancient store after failed insert", "err", err)
			}
			return 0, errSideChainReceipts
		}

		// Delete block data from the main database.
		batch.Reset()
		canonHashes := make(map[common.Hash]struct{})
		for _, block := range blockChain {
			canonHashes[block.Hash()] = struct{}{}
			if block.NumberU64() == 0 {
				continue
			}
			rawdb.DeleteCanonicalHash(batch, block.NumberU64())
			rawdb.DeleteBlockWithoutNumber(batch, block.Hash(), block.NumberU64())
		}
		// Delete side chain hash-to-number mappings.
		for _, nh := range rawdb.ReadAllHashesInRange(bc.db, first.NumberU64(), last.NumberU64()) {
			if _, canon := canonHashes[nh.Hash]; !canon {
				rawdb.DeleteHeader(batch, nh.Hash, nh.Number)
			}
		}
		if err := batch.Write(); err != nil {
			return 0, err
		}
		return 0, nil
	}

	// writeLive writes blockchain and corresponding receipt chain into active store.
	writeLive := func(blockChain types.Blocks, receiptChain []types.Receipts) (int, error) {
		skipPresenceCheck := false
		batch := bc.db.NewBatch()
		for i, block := range blockChain {
			// Short circuit insertion if shutting down or processing failed
			if bc.insertStopped() {
				return 0, errInsertionInterrupted
			}
			// Short circuit if the owner header is unknown
			if !bc.HasHeader(block.Hash(), block.NumberU64()) {
				return i, fmt.Errorf("containing header #%d [%x..] unknown", block.Number(), block.Hash().Bytes()[:4])
			}
			if !skipPresenceCheck {
				// Ignore if the entire data is already known
				if bc.HasBlock(block.Hash(), block.NumberU64()) {
					stats.ignored++
					continue
				} else {
					// If block N is not present, neither are the later blocks.
					// This should be true, but if we are mistaken, the shortcut
					// here will only cause overwriting of some existing data
					skipPresenceCheck = true
				}
			}
			// Write all the data out into the database
			rawdb.WriteBody(batch, block.Hash(), block.NumberU64(), block.Body())
			rawdb.WriteReceipts(batch, block.Hash(), block.NumberU64(), receiptChain[i])
			rawdb.WriteTxLookupEntriesByBlock(batch, block) // Always write tx indices for live blocks, we assume they are needed

			// Write everything belongs to the blocks into the database. So that
			// we can ensure all components of body is completed(body, receipts,
			// tx indexes)
			if batch.ValueSize() >= ethdb.IdealBatchSize {
				if err := batch.Write(); err != nil {
					return 0, err
				}
				size += int64(batch.ValueSize())
				batch.Reset()
			}
			stats.processed++
		}
		// Write everything belongs to the blocks into the database. So that
		// we can ensure all components of body is completed(body, receipts,
		// tx indexes)
		if batch.ValueSize() > 0 {
			size += int64(batch.ValueSize())
			if err := batch.Write(); err != nil {
				return 0, err
			}
		}
		updateHead(blockChain[len(blockChain)-1])
		return 0, nil
	}

	// Write downloaded chain data and corresponding receipt chain data
	if len(ancientBlocks) > 0 {
		if n, err := writeAncient(ancientBlocks, ancientReceipts); err != nil {
			if err == errInsertionInterrupted {
				return 0, nil
			}
			return n, err
		}
	}
	// Write the tx index tail (block number from where we index) before write any live blocks
	if len(liveBlocks) > 0 && liveBlocks[0].NumberU64() == ancientLimit+1 {
		// The tx index tail can only be one of the following two options:
		// * 0: all ancient blocks have been indexed
		// * ancient-limit: the indices of blocks before ancient-limit are ignored
		if tail := rawdb.ReadTxIndexTail(bc.db); tail == nil {
			if bc.txLookupLimit == 0 || ancientLimit <= bc.txLookupLimit {
				rawdb.WriteTxIndexTail(bc.db, 0)
			} else {
				rawdb.WriteTxIndexTail(bc.db, ancientLimit-bc.txLookupLimit)
			}
		}
	}
	if len(liveBlocks) > 0 {
		if n, err := writeLive(liveBlocks, liveReceipts); err != nil {
			if err == errInsertionInterrupted {
				return 0, nil
			}
			return n, err
		}
	}

	head := blockChain[len(blockChain)-1]
	context := []interface{}{
		"count", stats.processed, "elapsed", common.PrettyDuration(time.Since(start)),
		"number", head.Number(), "hash", head.Hash(), "age", common.PrettyAge(time.Unix(int64(head.Time()), 0)),
		"size", common.StorageSize(size),
	}
	if stats.ignored > 0 {
		context = append(context, []interface{}{"ignored", stats.ignored}...)
	}
	log.Debug("Imported new block receipts", context...)

	return 0, nil
}

// writeBlockWithoutState writes only the block and its metadata to the database,
// but does not write any state. This is used to construct competing side forks
// up to the point where they exceed the canonical total difficulty.
func (bc *BlockChain) writeBlockWithoutState(block *types.Block, td *big.Int) (err error) {
	if bc.insertStopped() {
		return errInsertionInterrupted
	}

	batch := bc.db.NewBatch()
	rawdb.WriteTd(batch, block.Hash(), block.NumberU64(), td)
	rawdb.WriteBlock(batch, block)
	if err := batch.Write(); err != nil {
		log.Crit("Failed to write block into disk", "err", err)
	}
	return nil
}

// writeKnownBlock updates the head block flag with a known block
// and introduces chain reorg if necessary.
func (bc *BlockChain) writeKnownBlock(block *types.Block) error {
	current := bc.CurrentBlock()
	if block.ParentHash() != current.Hash() {
		if err := bc.reorg(current, block); err != nil {
			return err
		}
	}
	bc.writeHeadBlock(block)
	return nil
}

// writeBlockWithState writes block, metadata and corresponding state data to the
// database.
func (bc *BlockChain) writeBlockWithState(block *types.Block, receipts []*types.Receipt, state *state.StateDB) error {
	// Calculate the total difficulty of the block
	ptd := bc.GetTd(block.ParentHash(), block.NumberU64()-1)
	if ptd == nil {
		return consensus.ErrUnknownAncestor
	}
	// Make sure no inconsistent state is leaked during insertion
	externTd := new(big.Int).Add(block.Difficulty(), ptd)

	// Irrelevant of the canonical status, write the block itself to the database.
	//
	// Note all the components of block(td, hash->number map, header, body, receipts)
	// should be written atomically. BlockBatch is used for containing all components.
	blockBatch := bc.db.NewBatch()
	rawdb.WriteTd(blockBatch, block.Hash(), block.NumberU64(), externTd)
	rawdb.WriteBlock(blockBatch, block)
	rawdb.WriteReceipts(blockBatch, block.Hash(), block.NumberU64(), receipts)
	rawdb.WritePreimages(blockBatch, state.Preimages())
	if err := blockBatch.Write(); err != nil {
		log.Crit("Failed to write block into disk", "err", err)
	}
	// Commit all cached state changes into underlying memory database.
	root, err := state.Commit(block.NumberU64(), bc.chainConfig.IsEIP158(block.Number()))
	if err != nil {
		return err
	}
	// If node is running in path mode, skip explicit gc operation
	// which is unnecessary in this mode.
	if bc.triedb.Scheme() == rawdb.PathScheme {
		return nil
	}
	// If we're running an archive node, always flush
	if bc.cacheConfig.TrieDirtyDisabled {
		return bc.triedb.Commit(root, false)
	}
	// Full but not archive node, do proper garbage collection
	bc.triedb.Reference(root, common.Hash{}) // metadata reference to keep trie alive
	bc.triegc.Push(root, -int64(block.NumberU64()))

	// Flush limits are not considered for the first TriesInMemory blocks.
	current := block.NumberU64()
	if current <= TriesInMemory {
		return nil
	}
	// If we exceeded our memory allowance, flush matured singleton nodes to disk
	var (
		_, nodes, imgs = bc.triedb.Size() // all memory is contained within the nodes return for hashdb
		limit          = common.StorageSize(bc.cacheConfig.TrieDirtyLimit) * 1024 * 1024
	)
	if nodes > limit || imgs > 4*1024*1024 {
		bc.triedb.Cap(limit - ethdb.IdealBatchSize)
	}
	// Find the next state trie we need to commit
	chosen := current - TriesInMemory
	flushInterval := time.Duration(bc.flushInterval.Load())
	// If we exceeded time allowance, flush an entire trie to disk
	if bc.gcproc > flushInterval {
		// If the header is missing (canonical chain behind), we're reorging a low
		// diff sidechain. Suspend committing until this operation is completed.
		header := bc.GetHeaderByNumber(chosen)
		if header == nil {
			log.Warn("Reorg in progress, trie commit postponed", "number", chosen)
		} else {
			// If we're exceeding limits but haven't reached a large enough memory gap,
			// warn the user that the system is becoming unstable.
			if chosen < bc.lastWrite+TriesInMemory && bc.gcproc >= 2*flushInterval {
				log.Info("State in memory for too long, committing", "time", bc.gcproc, "allowance", flushInterval, "optimum", float64(chosen-bc.lastWrite)/TriesInMemory)
			}
			// Flush an entire trie and restart the counters
			bc.triedb.Commit(header.Root, true)
			bc.lastWrite = chosen
			bc.gcproc = 0
		}
	}
	// Garbage collect anything below our required write retention
	for !bc.triegc.Empty() {
		root, number := bc.triegc.Pop()
		if uint64(-number) > chosen {
			bc.triegc.Push(root, number)
			break
		}
		bc.triedb.Dereference(root)
	}
	return nil
}

// WriteBlockAndSetHead writes the given block and all associated state to the database,
// and applies the block as the new chain head.
func (bc *BlockChain) WriteBlockAndSetHead(block *types.Block, receipts []*types.Receipt, logs []*types.Log, state *state.StateDB, emitHeadEvent bool) (status WriteStatus, err error) {
	if !bc.chainmu.TryLock() {
		return NonStatTy, errChainStopped
	}
	defer bc.chainmu.Unlock()

	return bc.writeBlockAndSetHead(block, receipts, logs, state, emitHeadEvent)
}

// writeBlockAndSetHead is the internal implementation of WriteBlockAndSetHead.
// This function expects the chain mutex to be held.
func (bc *BlockChain) writeBlockAndSetHead(block *types.Block, receipts []*types.Receipt, logs []*types.Log, state *state.StateDB, emitHeadEvent bool) (status WriteStatus, err error) {
	if err := bc.writeBlockWithState(block, receipts, state); err != nil {
		return NonStatTy, err
	}
	currentBlock := bc.CurrentBlock()
	reorg, err := bc.forker.ReorgNeeded(currentBlock, block.Header())
	if err != nil {
		return NonStatTy, err
	}
	if reorg {
		// Reorganise the chain if the parent is not the head block
		if block.ParentHash() != currentBlock.Hash() {
			if err := bc.reorg(currentBlock, block); err != nil {
				return NonStatTy, err
			}
		}
		status = CanonStatTy
	} else {
		status = SideStatTy
	}
	// Set new head.
	if status == CanonStatTy {
		bc.writeHeadBlock(block)
	}
	bc.futureBlocks.Remove(block.Hash())

	if status == CanonStatTy {
		bc.chainFeed.Send(ChainEvent{Block: block, Hash: block.Hash(), Logs: logs})
		if len(logs) > 0 {
			bc.logsFeed.Send(logs)
		}
		// In theory, we should fire a ChainHeadEvent when we inject
		// a canonical block, but sometimes we can insert a batch of
		// canonical blocks. Avoid firing too many ChainHeadEvents,
		// we will fire an accumulated ChainHeadEvent and disable fire
		// event here.
		if emitHeadEvent {
			bc.chainHeadFeed.Send(ChainHeadEvent{Block: block})
		}
	} else {
		bc.chainSideFeed.Send(ChainSideEvent{Block: block})
	}
	return status, nil
}

// addFutureBlock checks if the block is within the max allowed window to get
// accepted for future processing, and returns an error if the block is too far
// ahead and was not added.
//
// TODO after the transition, the future block shouldn't be kept. Because
// it's not checked in the Geth side anymore.
func (bc *BlockChain) addFutureBlock(block *types.Block) error {
	max := uint64(time.Now().Unix() + maxTimeFutureBlocks)
	if block.Time() > max {
		return fmt.Errorf("future block timestamp %v > allowed %v", block.Time(), max)
	}
	if block.Difficulty().Cmp(common.Big0) == 0 {
		// Never add PoS blocks into the future queue
		return nil
	}
	bc.futureBlocks.Add(block.Hash(), block)
	return nil
}

// InsertChain attempts to insert the given batch of blocks in to the canonical
// chain or, otherwise, create a fork. If an error is returned it will return
// the index number of the failing block as well an error describing what went
// wrong. After insertion is done, all accumulated events will be fired.
func (bc *BlockChain) InsertChain(chain types.Blocks) (int, error) {
	// Sanity check that we have something meaningful to import
	if len(chain) == 0 {
		return 0, nil
	}
	bc.blockProcFeed.Send(true)
	defer bc.blockProcFeed.Send(false)

	// Do a sanity check that the provided chain is actually ordered and linked.
	for i := 1; i < len(chain); i++ {
		block, prev := chain[i], chain[i-1]
		if block.NumberU64() != prev.NumberU64()+1 || block.ParentHash() != prev.Hash() {
			log.Error("Non contiguous block insert",
				"number", block.Number(),
				"hash", block.Hash(),
				"parent", block.ParentHash(),
				"prevnumber", prev.Number(),
				"prevhash", prev.Hash(),
			)
			return 0, fmt.Errorf("non contiguous insert: item %d is #%d [%x..], item %d is #%d [%x..] (parent [%x..])", i-1, prev.NumberU64(),
				prev.Hash().Bytes()[:4], i, block.NumberU64(), block.Hash().Bytes()[:4], block.ParentHash().Bytes()[:4])
		}
	}
	// Pre-checks passed, start the full block imports
	if !bc.chainmu.TryLock() {
		return 0, errChainStopped
	}
	defer bc.chainmu.Unlock()
	return bc.insertChain(chain, true)
}

// insertChain is the internal implementation of InsertChain, which assumes that
// 1) chains are contiguous, and 2) The chain mutex is held.
//
// This method is split out so that import batches that require re-injecting
// historical blocks can do so without releasing the lock, which could lead to
// racey behaviour. If a sidechain import is in progress, and the historic state
// is imported, but then new canon-head is added before the actual sidechain
// completes, then the historic state could be pruned again
func (bc *BlockChain) insertChain(chain types.Blocks, setHead bool) (int, error) {
	// If the chain is terminating, don't even bother starting up.
	if bc.insertStopped() {
		return 0, nil
	}

	// Start a parallel signature recovery (signer will fluke on fork transition, minimal perf loss)
	SenderCacher.RecoverFromBlocks(types.MakeSigner(bc.chainConfig, chain[0].Number(), chain[0].Time()), chain)

	var (
		stats     = insertStats{startTime: mclock.Now()}
		lastCanon *types.Block
	)
	// Fire a single chain head event if we've progressed the chain
	defer func() {
		if lastCanon != nil && bc.CurrentBlock().Hash() == lastCanon.Hash() {
			bc.chainHeadFeed.Send(ChainHeadEvent{lastCanon})
		}
	}()
	// Start the parallel header verifier
	headers := make([]*types.Header, len(chain))
	for i, block := range chain {
		headers[i] = block.Header()
	}
	abort, results := bc.engine.VerifyHeaders(bc, headers)
	defer close(abort)

	// Peek the error for the first block to decide the directing import logic
	it := newInsertIterator(chain, results, bc.validator)
	block, err := it.next()

	// Left-trim all the known blocks that don't need to build snapshot
	if bc.skipBlock(err, it) {
		// First block (and state) is known
		//   1. We did a roll-back, and should now do a re-import
		//   2. The block is stored as a sidechain, and is lying about it's stateroot, and passes a stateroot
		//      from the canonical chain, which has not been verified.
		// Skip all known blocks that are behind us.
		var (
			reorg   bool
			current = bc.CurrentBlock()
		)
		for block != nil && bc.skipBlock(err, it) {
			reorg, err = bc.forker.ReorgNeeded(current, block.Header())
			if err != nil {
				return it.index, err
			}
			if reorg {
				// Switch to import mode if the forker says the reorg is necessary
				// and also the block is not on the canonical chain.
				// In eth2 the forker always returns true for reorg decision (blindly trusting
				// the external consensus engine), but in order to prevent the unnecessary
				// reorgs when importing known blocks, the special case is handled here.
				if block.NumberU64() > current.Number.Uint64() || bc.GetCanonicalHash(block.NumberU64()) != block.Hash() {
					break
				}
			}
			log.Debug("Ignoring already known block", "number", block.Number(), "hash", block.Hash())
			stats.ignored++

			block, err = it.next()
		}
		// The remaining blocks are still known blocks, the only scenario here is:
		// During the snap sync, the pivot point is already submitted but rollback
		// happens. Then node resets the head full block to a lower height via `rollback`
		// and leaves a few known blocks in the database.
		//
		// When node runs a snap sync again, it can re-import a batch of known blocks via
		// `insertChain` while a part of them have higher total difficulty than current
		// head full block(new pivot point).
		for block != nil && bc.skipBlock(err, it) {
			log.Debug("Writing previously known block", "number", block.Number(), "hash", block.Hash())
			if err := bc.writeKnownBlock(block); err != nil {
				return it.index, err
			}
			lastCanon = block

			block, err = it.next()
		}
		// Falls through to the block import
	}
	switch {
	// First block is pruned
	case errors.Is(err, consensus.ErrPrunedAncestor):
		if setHead {
			// First block is pruned, insert as sidechain and reorg only if TD grows enough
			log.Debug("Pruned ancestor, inserting as sidechain", "number", block.Number(), "hash", block.Hash())
			return bc.insertSideChain(block, it)
		} else {
			// We're post-merge and the parent is pruned, try to recover the parent state
			log.Debug("Pruned ancestor", "number", block.Number(), "hash", block.Hash())
			_, err := bc.recoverAncestors(block)
			return it.index, err
		}
	// First block is future, shove it (and all children) to the future queue (unknown ancestor)
	case errors.Is(err, consensus.ErrFutureBlock) || (errors.Is(err, consensus.ErrUnknownAncestor) && bc.futureBlocks.Contains(it.first().ParentHash())):
		for block != nil && (it.index == 0 || errors.Is(err, consensus.ErrUnknownAncestor)) {
			log.Debug("Future block, postponing import", "number", block.Number(), "hash", block.Hash())
			if err := bc.addFutureBlock(block); err != nil {
				return it.index, err
			}
			block, err = it.next()
		}
		stats.queued += it.processed()
		stats.ignored += it.remaining()

		// If there are any still remaining, mark as ignored
		return it.index, err

	// Some other error(except ErrKnownBlock) occurred, abort.
	// ErrKnownBlock is allowed here since some known blocks
	// still need re-execution to generate snapshots that are missing
	case err != nil && !errors.Is(err, ErrKnownBlock):
		bc.futureBlocks.Remove(block.Hash())
		stats.ignored += len(it.chain)
		bc.reportBlock(block, nil, err)
		return it.index, err
	}
	// No validation errors for the first block (or chain prefix skipped)
	var activeState *state.StateDB
	defer func() {
		// The chain importer is starting and stopping trie prefetchers. If a bad
		// block or other error is hit however, an early return may not properly
		// terminate the background threads. This defer ensures that we clean up
		// and dangling prefetcher, without defering each and holding on live refs.
		if activeState != nil {
			activeState.StopPrefetcher()
		}
	}()

	for ; block != nil && err == nil || errors.Is(err, ErrKnownBlock); block, err = it.next() {
		// If the chain is terminating, stop processing blocks
		if bc.insertStopped() {
			log.Debug("Abort during block processing")
			break
		}
		// If the header is a banned one, straight out abort
		if BadHashes[block.Hash()] {
			bc.reportBlock(block, nil, ErrBannedHash)
			return it.index, ErrBannedHash
		}
		// If the block is known (in the middle of the chain), it's a special case for
		// Clique blocks where they can share state among each other, so importing an
		// older block might complete the state of the subsequent one. In this case,
		// just skip the block (we already validated it once fully (and crashed), since
		// its header and body was already in the database). But if the corresponding
		// snapshot layer is missing, forcibly rerun the execution to build it.
		if bc.skipBlock(err, it) {
			logger := log.Debug
			if bc.chainConfig.Clique == nil || bc.chainConfig.Oasys == nil {
				logger = log.Warn
			}
			logger("Inserted known block", "number", block.Number(), "hash", block.Hash(),
				"uncles", len(block.Uncles()), "txs", len(block.Transactions()), "gas", block.GasUsed(),
				"root", block.Root())

			// Special case. Commit the empty receipt slice if we meet the known
			// block in the middle. It can only happen in the clique chain. Whenever
			// we insert blocks via `insertSideChain`, we only commit `td`, `header`
			// and `body` if it's non-existent. Since we don't have receipts without
			// reexecution, so nothing to commit. But if the sidechain will be adopted
			// as the canonical chain eventually, it needs to be reexecuted for missing
			// state, but if it's this special case here(skip reexecution) we will lose
			// the empty receipt entry.
			if len(block.Transactions()) == 0 {
				rawdb.WriteReceipts(bc.db, block.Hash(), block.NumberU64(), nil)
			} else {
				log.Error("Please file an issue, skip known block execution without receipt",
					"hash", block.Hash(), "number", block.NumberU64())
			}
			if err := bc.writeKnownBlock(block); err != nil {
				return it.index, err
			}
			stats.processed++

			// We can assume that logs are empty here, since the only way for consecutive
			// Clique blocks to have the same state is if there are no transactions.
			lastCanon = block
			continue
		}

		// Retrieve the parent block and it's state to execute on top
		start := time.Now()
		parent := it.previous()
		if parent == nil {
			parent = bc.GetHeader(block.ParentHash(), block.NumberU64()-1)
		}
		statedb, err := state.New(parent.Root, bc.stateCache, bc.snaps)
		if err != nil {
			return it.index, err
		}

		// Enable prefetching to pull in trie node paths while processing transactions
		statedb.StartPrefetcher("chain")
		activeState = statedb

		// If we have a followup block, run that against the current state to pre-cache
		// transactions and probabilistically some of the account/storage trie nodes.
		var followupInterrupt atomic.Bool
		if !bc.cacheConfig.TrieCleanNoPrefetch {
			if followup, err := it.peek(); followup != nil && err == nil {
				throwaway, _ := state.New(parent.Root, bc.stateCache, bc.snaps)

				go func(start time.Time, followup *types.Block, throwaway *state.StateDB) {
					bc.prefetcher.Prefetch(followup, throwaway, bc.vmConfig, &followupInterrupt)

					blockPrefetchExecuteTimer.Update(time.Since(start))
					if followupInterrupt.Load() {
						blockPrefetchInterruptMeter.Mark(1)
					}
				}(time.Now(), followup, throwaway)
			}
		}

		// Process block using the parent state as reference point
		pstart := time.Now()
		receipts, logs, usedGas, err := bc.processor.Process(block, statedb, bc.vmConfig)
		if err != nil {
			bc.reportBlock(block, receipts, err)
			followupInterrupt.Store(true)
			return it.index, err
		}
		ptime := time.Since(pstart)

		vstart := time.Now()
		if err := bc.validator.ValidateState(block, statedb, receipts, usedGas); err != nil {
			bc.reportBlock(block, receipts, err)
			followupInterrupt.Store(true)
			return it.index, err
		}
		vtime := time.Since(vstart)
		proctime := time.Since(start) // processing + validation

		// Update the metrics touched during block processing and validation
		accountReadTimer.Update(statedb.AccountReads)                   // Account reads are complete(in processing)
		storageReadTimer.Update(statedb.StorageReads)                   // Storage reads are complete(in processing)
		snapshotAccountReadTimer.Update(statedb.SnapshotAccountReads)   // Account reads are complete(in processing)
		snapshotStorageReadTimer.Update(statedb.SnapshotStorageReads)   // Storage reads are complete(in processing)
		accountUpdateTimer.Update(statedb.AccountUpdates)               // Account updates are complete(in validation)
		storageUpdateTimer.Update(statedb.StorageUpdates)               // Storage updates are complete(in validation)
		accountHashTimer.Update(statedb.AccountHashes)                  // Account hashes are complete(in validation)
		storageHashTimer.Update(statedb.StorageHashes)                  // Storage hashes are complete(in validation)
		triehash := statedb.AccountHashes + statedb.StorageHashes       // The time spent on tries hashing
		trieUpdate := statedb.AccountUpdates + statedb.StorageUpdates   // The time spent on tries update
		trieRead := statedb.SnapshotAccountReads + statedb.AccountReads // The time spent on account read
		trieRead += statedb.SnapshotStorageReads + statedb.StorageReads // The time spent on storage read
		blockExecutionTimer.Update(ptime - trieRead)                    // The time spent on EVM processing
		blockValidationTimer.Update(vtime - (triehash + trieUpdate))    // The time spent on block validation

		// Write the block to the chain and get the status.
		var (
			wstart = time.Now()
			status WriteStatus
		)
		if !setHead {
			// Don't set the head, only insert the block
			err = bc.writeBlockWithState(block, receipts, statedb)
		} else {
			status, err = bc.writeBlockAndSetHead(block, receipts, logs, statedb, false)
		}
		followupInterrupt.Store(true)
		if err != nil {
			return it.index, err
		}
		// Update the metrics touched during block commit
		accountCommitTimer.Update(statedb.AccountCommits)   // Account commits are complete, we can mark them
		storageCommitTimer.Update(statedb.StorageCommits)   // Storage commits are complete, we can mark them
		snapshotCommitTimer.Update(statedb.SnapshotCommits) // Snapshot commits are complete, we can mark them
		triedbCommitTimer.Update(statedb.TrieDBCommits)     // Trie database commits are complete, we can mark them

		blockWriteTimer.Update(time.Since(wstart) - statedb.AccountCommits - statedb.StorageCommits - statedb.SnapshotCommits - statedb.TrieDBCommits)
		blockInsertTimer.UpdateSince(start)

		// Report the import stats before returning the various results
		stats.processed++
		stats.usedGas += usedGas

		var snapDiffItems, snapBufItems common.StorageSize
		if bc.snaps != nil {
			snapDiffItems, snapBufItems = bc.snaps.Size()
		}
		trieDiffNodes, trieBufNodes, _ := bc.triedb.Size()
		stats.report(chain, it.index, snapDiffItems, snapBufItems, trieDiffNodes, trieBufNodes, setHead)

		if !setHead {
			// After merge we expect few side chains. Simply count
			// all blocks the CL gives us for GC processing time
			bc.gcproc += proctime

			return it.index, nil // Direct block insertion of a single block
		}
		switch status {
		case CanonStatTy:
			log.Debug("Inserted new block", "number", block.Number(), "hash", block.Hash(),
				"uncles", len(block.Uncles()), "txs", len(block.Transactions()), "gas", block.GasUsed(),
				"elapsed", common.PrettyDuration(time.Since(start)),
				"root", block.Root())

			lastCanon = block

			// Only count canonical blocks for GC processing time
			bc.gcproc += proctime

		case SideStatTy:
			log.Debug("Inserted forked block", "number", block.Number(), "hash", block.Hash(),
				"diff", block.Difficulty(), "elapsed", common.PrettyDuration(time.Since(start)),
				"txs", len(block.Transactions()), "gas", block.GasUsed(), "uncles", len(block.Uncles()),
				"root", block.Root())

		default:
			// This in theory is impossible, but lets be nice to our future selves and leave
			// a log, instead of trying to track down blocks imports that don't emit logs.
			log.Warn("Inserted block with unknown status", "number", block.Number(), "hash", block.Hash(),
				"diff", block.Difficulty(), "elapsed", common.PrettyDuration(time.Since(start)),
				"txs", len(block.Transactions()), "gas", block.GasUsed(), "uncles", len(block.Uncles()),
				"root", block.Root())
		}
	}

	// Any blocks remaining here? The only ones we care about are the future ones
	if block != nil && errors.Is(err, consensus.ErrFutureBlock) {
		if err := bc.addFutureBlock(block); err != nil {
			return it.index, err
		}
		block, err = it.next()

		for ; block != nil && errors.Is(err, consensus.ErrUnknownAncestor); block, err = it.next() {
			if err := bc.addFutureBlock(block); err != nil {
				return it.index, err
			}
			stats.queued++
		}
	}
	stats.ignored += it.remaining()

	return it.index, err
}

// insertSideChain is called when an import batch hits upon a pruned ancestor
// error, which happens when a sidechain with a sufficiently old fork-block is
// found.
//
// The method writes all (header-and-body-valid) blocks to disk, then tries to
// switch over to the new chain if the TD exceeded the current chain.
// insertSideChain is only used pre-merge.
func (bc *BlockChain) insertSideChain(block *types.Block, it *insertIterator) (int, error) {
	var (
		externTd  *big.Int
		lastBlock = block
		current   = bc.CurrentBlock()
	)
	// The first sidechain block error is already verified to be ErrPrunedAncestor.
	// Since we don't import them here, we expect ErrUnknownAncestor for the remaining
	// ones. Any other errors means that the block is invalid, and should not be written
	// to disk.
	err := consensus.ErrPrunedAncestor
	for ; block != nil && errors.Is(err, consensus.ErrPrunedAncestor); block, err = it.next() {
		// Check the canonical state root for that number
		if number := block.NumberU64(); current.Number.Uint64() >= number {
			canonical := bc.GetBlockByNumber(number)
			if canonical != nil && canonical.Hash() == block.Hash() {
				// Not a sidechain block, this is a re-import of a canon block which has it's state pruned

				// Collect the TD of the block. Since we know it's a canon one,
				// we can get it directly, and not (like further below) use
				// the parent and then add the block on top
				externTd = bc.GetTd(block.Hash(), block.NumberU64())
				continue
			}
			if canonical != nil && canonical.Root() == block.Root() {
				// This is most likely a shadow-state attack. When a fork is imported into the
				// database, and it eventually reaches a block height which is not pruned, we
				// just found that the state already exist! This means that the sidechain block
				// refers to a state which already exists in our canon chain.
				//
				// If left unchecked, we would now proceed importing the blocks, without actually
				// having verified the state of the previous blocks.
				log.Warn("Sidechain ghost-state attack detected", "number", block.NumberU64(), "sideroot", block.Root(), "canonroot", canonical.Root())

				// If someone legitimately side-mines blocks, they would still be imported as usual. However,
				// we cannot risk writing unverified blocks to disk when they obviously target the pruning
				// mechanism.
				return it.index, errors.New("sidechain ghost-state attack")
			}
		}
		if externTd == nil {
			externTd = bc.GetTd(block.ParentHash(), block.NumberU64()-1)
		}
		externTd = new(big.Int).Add(externTd, block.Difficulty())

		if !bc.HasBlock(block.Hash(), block.NumberU64()) {
			start := time.Now()
			if err := bc.writeBlockWithoutState(block, externTd); err != nil {
				return it.index, err
			}
			log.Debug("Injected sidechain block", "number", block.Number(), "hash", block.Hash(),
				"diff", block.Difficulty(), "elapsed", common.PrettyDuration(time.Since(start)),
				"txs", len(block.Transactions()), "gas", block.GasUsed(), "uncles", len(block.Uncles()),
				"root", block.Root())
		}
		lastBlock = block
	}
	// At this point, we've written all sidechain blocks to database. Loop ended
	// either on some other error or all were processed. If there was some other
	// error, we can ignore the rest of those blocks.
	//
	// If the externTd was larger than our local TD, we now need to reimport the previous
	// blocks to regenerate the required state
	reorg, err := bc.forker.ReorgNeeded(current, lastBlock.Header())
	if err != nil {
		return it.index, err
	}
	if !reorg {
		localTd := bc.GetTd(current.Hash(), current.Number.Uint64())
		log.Info("Sidechain written to disk", "start", it.first().NumberU64(), "end", it.previous().Number, "sidetd", externTd, "localtd", localTd)
		return it.index, err
	}
	// Gather all the sidechain hashes (full blocks may be memory heavy)
	var (
		hashes  []common.Hash
		numbers []uint64
	)
	parent := it.previous()
	for parent != nil && !bc.HasState(parent.Root) {
		if bc.stateRecoverable(parent.Root) {
			if err := bc.triedb.Recover(parent.Root); err != nil {
				return 0, err
			}
			break
		}
		hashes = append(hashes, parent.Hash())
		numbers = append(numbers, parent.Number.Uint64())

		parent = bc.GetHeader(parent.ParentHash, parent.Number.Uint64()-1)
	}
	if parent == nil {
		return it.index, errors.New("missing parent")
	}
	// Import all the pruned blocks to make the state available
	var (
		blocks []*types.Block
		memory uint64
	)
	for i := len(hashes) - 1; i >= 0; i-- {
		// Append the next block to our batch
		block := bc.GetBlock(hashes[i], numbers[i])

		blocks = append(blocks, block)
		memory += block.Size()

		// If memory use grew too large, import and continue. Sadly we need to discard
		// all raised events and logs from notifications since we're too heavy on the
		// memory here.
		if len(blocks) >= 2048 || memory > 64*1024*1024 {
			log.Info("Importing heavy sidechain segment", "blocks", len(blocks), "start", blocks[0].NumberU64(), "end", block.NumberU64())
			if _, err := bc.insertChain(blocks, true); err != nil {
				return 0, err
			}
			blocks, memory = blocks[:0], 0

			// If the chain is terminating, stop processing blocks
			if bc.insertStopped() {
				log.Debug("Abort during blocks processing")
				return 0, nil
			}
		}
	}
	if len(blocks) > 0 {
		log.Info("Importing sidechain segment", "start", blocks[0].NumberU64(), "end", blocks[len(blocks)-1].NumberU64())
		return bc.insertChain(blocks, true)
	}
	return 0, nil
}

// recoverAncestors finds the closest ancestor with available state and re-execute
// all the ancestor blocks since that.
// recoverAncestors is only used post-merge.
// We return the hash of the latest block that we could correctly validate.
func (bc *BlockChain) recoverAncestors(block *types.Block) (common.Hash, error) {
	// Gather all the sidechain hashes (full blocks may be memory heavy)
	var (
		hashes  []common.Hash
		numbers []uint64
		parent  = block
	)
	for parent != nil && !bc.HasState(parent.Root()) {
		if bc.stateRecoverable(parent.Root()) {
			if err := bc.triedb.Recover(parent.Root()); err != nil {
				return common.Hash{}, err
			}
			break
		}
		hashes = append(hashes, parent.Hash())
		numbers = append(numbers, parent.NumberU64())
		parent = bc.GetBlock(parent.ParentHash(), parent.NumberU64()-1)

		// If the chain is terminating, stop iteration
		if bc.insertStopped() {
			log.Debug("Abort during blocks iteration")
			return common.Hash{}, errInsertionInterrupted
		}
	}
	if parent == nil {
		return common.Hash{}, errors.New("missing parent")
	}
	// Import all the pruned blocks to make the state available
	for i := len(hashes) - 1; i >= 0; i-- {
		// If the chain is terminating, stop processing blocks
		if bc.insertStopped() {
			log.Debug("Abort during blocks processing")
			return common.Hash{}, errInsertionInterrupted
		}
		var b *types.Block
		if i == 0 {
			b = block
		} else {
			b = bc.GetBlock(hashes[i], numbers[i])
		}
		if _, err := bc.insertChain(types.Blocks{b}, false); err != nil {
			return b.ParentHash(), err
		}
	}
	return block.Hash(), nil
}

// collectLogs collects the logs that were generated or removed during
// the processing of a block. These logs are later announced as deleted or reborn.
func (bc *BlockChain) collectLogs(b *types.Block, removed bool) []*types.Log {
	var blobGasPrice *big.Int
	excessBlobGas := b.ExcessBlobGas()
	if excessBlobGas != nil {
		blobGasPrice = eip4844.CalcBlobFee(*excessBlobGas)
	}
	receipts := rawdb.ReadRawReceipts(bc.db, b.Hash(), b.NumberU64())
	if err := receipts.DeriveFields(bc.chainConfig, b.Hash(), b.NumberU64(), b.Time(), b.BaseFee(), blobGasPrice, b.Transactions()); err != nil {
		log.Error("Failed to derive block receipts fields", "hash", b.Hash(), "number", b.NumberU64(), "err", err)
	}
	var logs []*types.Log
	for _, receipt := range receipts {
		for _, log := range receipt.Logs {
			if removed {
				log.Removed = true
			}
			logs = append(logs, log)
		}
	}
	return logs
}

// reorg takes two blocks, an old chain and a new chain and will reconstruct the
// blocks and inserts them to be part of the new canonical chain and accumulates
// potential missing transactions and post an event about them.
// Note the new head block won't be processed here, callers need to handle it
// externally.
func (bc *BlockChain) reorg(oldHead *types.Header, newHead *types.Block) error {
	var (
		newChain    types.Blocks
		oldChain    types.Blocks
		commonBlock *types.Block

		deletedTxs []common.Hash
		addedTxs   []common.Hash
	)
	oldBlock := bc.GetBlock(oldHead.Hash(), oldHead.Number.Uint64())
	if oldBlock == nil {
		return errors.New("current head block missing")
	}
	newBlock := newHead

	// Reduce the longer chain to the same number as the shorter one
	if oldBlock.NumberU64() > newBlock.NumberU64() {
		// Old chain is longer, gather all transactions and logs as deleted ones
		for ; oldBlock != nil && oldBlock.NumberU64() != newBlock.NumberU64(); oldBlock = bc.GetBlock(oldBlock.ParentHash(), oldBlock.NumberU64()-1) {
			oldChain = append(oldChain, oldBlock)
			for _, tx := range oldBlock.Transactions() {
				deletedTxs = append(deletedTxs, tx.Hash())
			}
		}
	} else {
		// New chain is longer, stash all blocks away for subsequent insertion
		for ; newBlock != nil && newBlock.NumberU64() != oldBlock.NumberU64(); newBlock = bc.GetBlock(newBlock.ParentHash(), newBlock.NumberU64()-1) {
			newChain = append(newChain, newBlock)
		}
	}
	if oldBlock == nil {
		return errInvalidOldChain
	}
	if newBlock == nil {
		return errInvalidNewChain
	}
	// Both sides of the reorg are at the same number, reduce both until the common
	// ancestor is found
	for {
		// If the common ancestor was found, bail out
		if oldBlock.Hash() == newBlock.Hash() {
			commonBlock = oldBlock
			break
		}
		// Remove an old block as well as stash away a new block
		oldChain = append(oldChain, oldBlock)
		for _, tx := range oldBlock.Transactions() {
			deletedTxs = append(deletedTxs, tx.Hash())
		}
		newChain = append(newChain, newBlock)

		// Step back with both chains
		oldBlock = bc.GetBlock(oldBlock.ParentHash(), oldBlock.NumberU64()-1)
		if oldBlock == nil {
			return errInvalidOldChain
		}
		newBlock = bc.GetBlock(newBlock.ParentHash(), newBlock.NumberU64()-1)
		if newBlock == nil {
			return errInvalidNewChain
		}
	}

	// Ensure the user sees large reorgs
	if len(oldChain) > 0 && len(newChain) > 0 {
		logFn := log.Info
		msg := "Chain reorg detected"
		if len(oldChain) > 63 {
			msg = "Large chain reorg detected"
			logFn = log.Warn
		}
		logFn(msg, "number", commonBlock.Number(), "hash", commonBlock.Hash(),
			"drop", len(oldChain), "dropfrom", oldChain[0].Hash(), "add", len(newChain), "addfrom", newChain[0].Hash())
		blockReorgAddMeter.Mark(int64(len(newChain)))
		blockReorgDropMeter.Mark(int64(len(oldChain)))
		blockReorgMeter.Mark(1)
	} else if len(newChain) > 0 {
		// Special case happens in the post merge stage that current head is
		// the ancestor of new head while these two blocks are not consecutive
		log.Info("Extend chain", "add", len(newChain), "number", newChain[0].Number(), "hash", newChain[0].Hash())
		blockReorgAddMeter.Mark(int64(len(newChain)))
	} else {
		// len(newChain) == 0 && len(oldChain) > 0
		// rewind the canonical chain to a lower point.
		log.Error("Impossible reorg, please file an issue", "oldnum", oldBlock.Number(), "oldhash", oldBlock.Hash(), "oldblocks", len(oldChain), "newnum", newBlock.Number(), "newhash", newBlock.Hash(), "newblocks", len(newChain))
	}
	// Insert the new chain(except the head block(reverse order)),
	// taking care of the proper incremental order.
	for i := len(newChain) - 1; i >= 1; i-- {
		// Insert the block in the canonical way, re-writing history
		bc.writeHeadBlock(newChain[i])

		// Collect the new added transactions.
		for _, tx := range newChain[i].Transactions() {
			addedTxs = append(addedTxs, tx.Hash())
		}
	}

	// Delete useless indexes right now which includes the non-canonical
	// transaction indexes, canonical chain indexes which above the head.
	indexesBatch := bc.db.NewBatch()
	for _, tx := range types.HashDifference(deletedTxs, addedTxs) {
		rawdb.DeleteTxLookupEntry(indexesBatch, tx)
	}

	// Delete all hash markers that are not part of the new canonical chain.
	// Because the reorg function does not handle new chain head, all hash
	// markers greater than or equal to new chain head should be deleted.
	number := commonBlock.NumberU64()
	if len(newChain) > 1 {
		number = newChain[1].NumberU64()
	}
	for i := number + 1; ; i++ {
		hash := rawdb.ReadCanonicalHash(bc.db, i)
		if hash == (common.Hash{}) {
			break
		}
		rawdb.DeleteCanonicalHash(indexesBatch, i)
	}
	if err := indexesBatch.Write(); err != nil {
		log.Crit("Failed to delete useless indexes", "err", err)
	}

	// Send out events for logs from the old canon chain, and 'reborn'
	// logs from the new canon chain. The number of logs can be very
	// high, so the events are sent in batches of size around 512.

	// Deleted logs + blocks:
	var deletedLogs []*types.Log
	for i := len(oldChain) - 1; i >= 0; i-- {
		// Also send event for blocks removed from the canon chain.
		bc.chainSideFeed.Send(ChainSideEvent{Block: oldChain[i]})

		// Collect deleted logs for notification
		if logs := bc.collectLogs(oldChain[i], true); len(logs) > 0 {
			deletedLogs = append(deletedLogs, logs...)
		}
		if len(deletedLogs) > 512 {
			bc.rmLogsFeed.Send(RemovedLogsEvent{deletedLogs})
			deletedLogs = nil
		}
	}
	if len(deletedLogs) > 0 {
		bc.rmLogsFeed.Send(RemovedLogsEvent{deletedLogs})
	}

	// New logs:
	var rebirthLogs []*types.Log
	for i := len(newChain) - 1; i >= 1; i-- {
		if logs := bc.collectLogs(newChain[i], false); len(logs) > 0 {
			rebirthLogs = append(rebirthLogs, logs...)
		}
		if len(rebirthLogs) > 512 {
			bc.logsFeed.Send(rebirthLogs)
			rebirthLogs = nil
		}
	}
	if len(rebirthLogs) > 0 {
		bc.logsFeed.Send(rebirthLogs)
	}
	return nil
}

// InsertBlockWithoutSetHead executes the block, runs the necessary verification
// upon it and then persist the block and the associate state into the database.
// The key difference between the InsertChain is it won't do the canonical chain
// updating. It relies on the additional SetCanonical call to finalize the entire
// procedure.
func (bc *BlockChain) InsertBlockWithoutSetHead(block *types.Block) error {
	if !bc.chainmu.TryLock() {
		return errChainStopped
	}
	defer bc.chainmu.Unlock()

	_, err := bc.insertChain(types.Blocks{block}, false)
	return err
}

// SetCanonical rewinds the chain to set the new head block as the specified
// block. It's possible that the state of the new head is missing, and it will
// be recovered in this function as well.
func (bc *BlockChain) SetCanonical(head *types.Block) (common.Hash, error) {
	if !bc.chainmu.TryLock() {
		return common.Hash{}, errChainStopped
	}
	defer bc.chainmu.Unlock()

	// Re-execute the reorged chain in case the head state is missing.
	if !bc.HasState(head.Root()) {
		if latestValidHash, err := bc.recoverAncestors(head); err != nil {
			return latestValidHash, err
		}
		log.Info("Recovered head state", "number", head.Number(), "hash", head.Hash())
	}
	// Run the reorg if necessary and set the given block as new head.
	start := time.Now()
	if head.ParentHash() != bc.CurrentBlock().Hash() {
		if err := bc.reorg(bc.CurrentBlock(), head); err != nil {
			return common.Hash{}, err
		}
	}
	bc.writeHeadBlock(head)

	// Emit events
	logs := bc.collectLogs(head, false)
	bc.chainFeed.Send(ChainEvent{Block: head, Hash: head.Hash(), Logs: logs})
	if len(logs) > 0 {
		bc.logsFeed.Send(logs)
	}
	bc.chainHeadFeed.Send(ChainHeadEvent{Block: head})

	context := []interface{}{
		"number", head.Number(),
		"hash", head.Hash(),
		"root", head.Root(),
		"elapsed", time.Since(start),
	}
	if timestamp := time.Unix(int64(head.Time()), 0); time.Since(timestamp) > time.Minute {
		context = append(context, []interface{}{"age", common.PrettyAge(timestamp)}...)
	}
	log.Info("Chain head was updated", context...)
	return head.Hash(), nil
}

func (bc *BlockChain) updateFutureBlocks() {
	futureTimer := time.NewTicker(5 * time.Second)
	defer futureTimer.Stop()
	defer bc.wg.Done()
	for {
		select {
		case <-futureTimer.C:
			bc.procFutureBlocks()
		case <-bc.quit:
			return
		}
	}
}

// skipBlock returns 'true', if the block being imported can be skipped over, meaning
// that the block does not need to be processed but can be considered already fully 'done'.
func (bc *BlockChain) skipBlock(err error, it *insertIterator) bool {
	// We can only ever bypass processing if the only error returned by the validator
	// is ErrKnownBlock, which means all checks passed, but we already have the block
	// and state.
	if !errors.Is(err, ErrKnownBlock) {
		return false
	}
	// If we're not using snapshots, we can skip this, since we have both block
	// and (trie-) state
	if bc.snaps == nil {
		return true
	}
	var (
		header     = it.current() // header can't be nil
		parentRoot common.Hash
	)
	// If we also have the snapshot-state, we can skip the processing.
	if bc.snaps.Snapshot(header.Root) != nil {
		return true
	}
	// In this case, we have the trie-state but not snapshot-state. If the parent
	// snapshot-state exists, we need to process this in order to not get a gap
	// in the snapshot layers.
	// Resolve parent block
	if parent := it.previous(); parent != nil {
		parentRoot = parent.Root
	} else if parent = bc.GetHeaderByHash(header.ParentHash); parent != nil {
		parentRoot = parent.Root
	}
	if parentRoot == (common.Hash{}) {
		return false // Theoretically impossible case
	}
	// Parent is also missing snapshot: we can skip this. Otherwise process.
	if bc.snaps.Snapshot(parentRoot) == nil {
		return true
	}
	return false
}

// indexBlocks reindexes or unindexes transactions depending on user configuration
func (bc *BlockChain) indexBlocks(tail *uint64, head uint64, done chan struct{}) {
	defer func() { close(done) }()

	// If head is 0, it means the chain is just initialized and no blocks are inserted,
	// so don't need to indexing anything.
	if head == 0 {
		return
	}

	// The tail flag is not existent, it means the node is just initialized
	// and all blocks(may from ancient store) are not indexed yet.
	if tail == nil {
		from := uint64(0)
		if bc.txLookupLimit != 0 && head >= bc.txLookupLimit {
			from = head - bc.txLookupLimit + 1
		}
		rawdb.IndexTransactions(bc.db, from, head+1, bc.quit)
		return
	}
	// The tail flag is existent, but the whole chain is required to be indexed.
	if bc.txLookupLimit == 0 || head < bc.txLookupLimit {
		if *tail > 0 {
			// It can happen when chain is rewound to a historical point which
			// is even lower than the indexes tail, recap the indexing target
			// to new head to avoid reading non-existent block bodies.
			end := *tail
			if end > head+1 {
				end = head + 1
			}
			rawdb.IndexTransactions(bc.db, 0, end, bc.quit)
		}
		return
	}
	// Update the transaction index to the new chain state
	if head-bc.txLookupLimit+1 < *tail {
		// Reindex a part of missing indices and rewind index tail to HEAD-limit
		rawdb.IndexTransactions(bc.db, head-bc.txLookupLimit+1, *tail, bc.quit)
	} else {
		// Unindex a part of stale indices and forward index tail to HEAD-limit
		rawdb.UnindexTransactions(bc.db, *tail, head-bc.txLookupLimit+1, bc.quit)
	}
}

// maintainTxIndex is responsible for the construction and deletion of the
// transaction index.
//
// User can use flag `txlookuplimit` to specify a "recentness" block, below
// which ancient tx indices get deleted. If `txlookuplimit` is 0, it means
// all tx indices will be reserved.
//
// The user can adjust the txlookuplimit value for each launch after sync,
// Geth will automatically construct the missing indices or delete the extra
// indices.
func (bc *BlockChain) maintainTxIndex() {
	defer bc.wg.Done()

	// Listening to chain events and manipulate the transaction indexes.
	var (
		done   chan struct{}                  // Non-nil if background unindexing or reindexing routine is active.
		headCh = make(chan ChainHeadEvent, 1) // Buffered to avoid locking up the event feed
	)
	sub := bc.SubscribeChainHeadEvent(headCh)
	if sub == nil {
		return
	}
	defer sub.Unsubscribe()
	log.Info("Initialized transaction indexer", "limit", bc.TxLookupLimit())

	// Launch the initial processing if chain is not empty. This step is
	// useful in these scenarios that chain has no progress and indexer
	// is never triggered.
	if head := rawdb.ReadHeadBlock(bc.db); head != nil {
		done = make(chan struct{})
		go bc.indexBlocks(rawdb.ReadTxIndexTail(bc.db), head.NumberU64(), done)
	}

	for {
		select {
		case head := <-headCh:
			if done == nil {
				done = make(chan struct{})
				go bc.indexBlocks(rawdb.ReadTxIndexTail(bc.db), head.Block.NumberU64(), done)
			}
		case <-done:
			done = nil
		case <-bc.quit:
			if done != nil {
				log.Info("Waiting background transaction indexer to exit")
				<-done
			}
			return
		}
	}
}

// reportBlock logs a bad block error.
func (bc *BlockChain) reportBlock(block *types.Block, receipts types.Receipts, err error) {
	rawdb.WriteBadBlock(bc.db, block)
	log.Error(summarizeBadBlock(block, receipts, bc.Config(), err))
}

// summarizeBadBlock returns a string summarizing the bad block and other
// relevant information.
func summarizeBadBlock(block *types.Block, receipts []*types.Receipt, config *params.ChainConfig, err error) string {
	var receiptString string
	for i, receipt := range receipts {
		receiptString += fmt.Sprintf("\n  %d: cumulative: %v gas: %v contract: %v status: %v tx: %v logs: %v bloom: %x state: %x",
			i, receipt.CumulativeGasUsed, receipt.GasUsed, receipt.ContractAddress.Hex(),
			receipt.Status, receipt.TxHash.Hex(), receipt.Logs, receipt.Bloom, receipt.PostState)
	}
	version, vcs := version.Info()
	platform := fmt.Sprintf("%s %s %s %s", version, runtime.Version(), runtime.GOARCH, runtime.GOOS)
	if vcs != "" {
		vcs = fmt.Sprintf("\nVCS: %s", vcs)
	}
	return fmt.Sprintf(`
########## BAD BLOCK #########
<<<<<<< HEAD
Chain config: %v

Validator: 0x%x
Number: %v
Hash: 0x%x
ParentHash: 0x%x
Time: %v
Difficulty: %v
ReceiptHash: 0x%x
Root: 0x%x
Extra: 0x%x
Transactions: %d
%v

=======
Block: %v (%#x)
>>>>>>> b20b4a71
Error: %v
Platform: %v%v
Chain config: %#v
Receipts: %v
##############################
<<<<<<< HEAD
`,
		bc.chainConfig,
		block.Coinbase(),
		block.Number(),
		block.Hash(),
		block.ParentHash(),
		block.Time(),
		block.Difficulty(),
		block.ReceiptHash(),
		block.Root(),
		block.Extra(),
		block.Transactions().Len(),
		receiptString,
		err,
	))
=======
`, block.Number(), block.Hash(), err, platform, vcs, config, receiptString)
>>>>>>> b20b4a71
}

// InsertHeaderChain attempts to insert the given header chain in to the local
// chain, possibly creating a reorg. If an error is returned, it will return the
// index number of the failing header as well an error describing what went wrong.
func (bc *BlockChain) InsertHeaderChain(chain []*types.Header) (int, error) {
	if len(chain) == 0 {
		return 0, nil
	}
	start := time.Now()
	if i, err := bc.hc.ValidateHeaderChain(chain); err != nil {
		return i, err
	}

	if !bc.chainmu.TryLock() {
		return 0, errChainStopped
	}
	defer bc.chainmu.Unlock()
	_, err := bc.hc.InsertHeaderChain(chain, start, bc.forker)
	return 0, err
}

// SetBlockValidatorAndProcessorForTesting sets the current validator and processor.
// This method can be used to force an invalid blockchain to be verified for tests.
// This method is unsafe and should only be used before block import starts.
func (bc *BlockChain) SetBlockValidatorAndProcessorForTesting(v Validator, p Processor) {
	bc.validator = v
	bc.processor = p
}

// SetTrieFlushInterval configures how often in-memory tries are persisted to disk.
// The interval is in terms of block processing time, not wall clock.
// It is thread-safe and can be called repeatedly without side effects.
func (bc *BlockChain) SetTrieFlushInterval(interval time.Duration) {
	bc.flushInterval.Store(int64(interval))
}

// GetTrieFlushInterval gets the in-memory tries flush interval
func (bc *BlockChain) GetTrieFlushInterval() time.Duration {
	return time.Duration(bc.flushInterval.Load())
}<|MERGE_RESOLUTION|>--- conflicted
+++ resolved
@@ -2741,9 +2741,6 @@
 	}
 	return fmt.Sprintf(`
 ########## BAD BLOCK #########
-<<<<<<< HEAD
-Chain config: %v
-
 Validator: 0x%x
 Number: %v
 Hash: 0x%x
@@ -2754,19 +2751,12 @@
 Root: 0x%x
 Extra: 0x%x
 Transactions: %d
-%v
-
-=======
-Block: %v (%#x)
->>>>>>> b20b4a71
 Error: %v
 Platform: %v%v
 Chain config: %#v
 Receipts: %v
 ##############################
-<<<<<<< HEAD
 `,
-		bc.chainConfig,
 		block.Coinbase(),
 		block.Number(),
 		block.Hash(),
@@ -2777,12 +2767,11 @@
 		block.Root(),
 		block.Extra(),
 		block.Transactions().Len(),
+		err,
+		platform,
+		config,
 		receiptString,
-		err,
 	))
-=======
-`, block.Number(), block.Hash(), err, platform, vcs, config, receiptString)
->>>>>>> b20b4a71
 }
 
 // InsertHeaderChain attempts to insert the given header chain in to the local
