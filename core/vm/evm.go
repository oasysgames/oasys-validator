--- conflicted
+++ resolved
@@ -49,40 +49,7 @@
 )
 
 func (evm *EVM) precompile(addr common.Address) (PrecompiledContract, bool) {
-<<<<<<< HEAD
-	var precompiles map[common.Address]PrecompiledContract
-	switch {
-	case evm.chainRules.IsHaber:
-		precompiles = PrecompiledContractsHaber
-	case evm.chainRules.IsCancun:
-		precompiles = PrecompiledContractsCancun
-	case evm.chainRules.IsFeynman:
-		precompiles = PrecompiledContractsFeynman
-	case evm.chainRules.IsHertz:
-		precompiles = PrecompiledContractsHertz
-	case evm.chainRules.IsPlato:
-		precompiles = PrecompiledContractsPlato
-	case evm.chainRules.IsLuban:
-		precompiles = PrecompiledContractsLuban
-	case evm.chainRules.IsPlanck:
-		precompiles = PrecompiledContractsPlanck
-	case evm.chainRules.IsMoran:
-		precompiles = PrecompiledContractsMoran
-	case evm.chainRules.IsNano:
-		precompiles = PrecompiledContractsNano
-	case evm.chainRules.IsBerlin:
-		precompiles = PrecompiledContractsBerlin
-	case evm.chainRules.IsIstanbul:
-		precompiles = PrecompiledContractsIstanbul
-	case evm.chainRules.IsByzantium:
-		precompiles = PrecompiledContractsByzantium
-	default:
-		precompiles = PrecompiledContractsHomestead
-	}
-	p, ok := precompiles[addr]
-=======
 	p, ok := evm.precompiles[addr]
->>>>>>> f3c696fa
 	return p, ok
 }
 
@@ -160,19 +127,6 @@
 // NewEVM returns a new EVM. The returned EVM is not thread safe and should
 // only ever be used *once*.
 func NewEVM(blockCtx BlockContext, txCtx TxContext, statedb StateDB, chainConfig *params.ChainConfig, config Config) *EVM {
-<<<<<<< HEAD
-	// If basefee tracking is disabled (eth_call, eth_estimateGas, etc), and no
-	// gas prices were specified, lower the basefee to 0 to avoid breaking EVM
-	// invariants (basefee < feecap)
-	if config.NoBaseFee {
-		if txCtx.GasPrice.BitLen() == 0 {
-			blockCtx.BaseFee = new(big.Int)
-		}
-		if txCtx.BlobFeeCap != nil && txCtx.BlobFeeCap.BitLen() == 0 {
-			blockCtx.BlobBaseFee = new(big.Int)
-		}
-	}
-
 	evm := EvmPool.Get().(*EVM)
 	evm.Context = blockCtx
 	evm.TxContext = txCtx
@@ -183,18 +137,7 @@
 	evm.abort.Store(false)
 	evm.callGasTemp = 0
 	evm.depth = 0
-
-=======
-	evm := &EVM{
-		Context:     blockCtx,
-		TxContext:   txCtx,
-		StateDB:     statedb,
-		Config:      config,
-		chainConfig: chainConfig,
-		chainRules:  chainConfig.Rules(blockCtx.BlockNumber, blockCtx.Random != nil, blockCtx.Time),
-	}
 	evm.precompiles = activePrecompiledContracts(evm.chainRules)
->>>>>>> f3c696fa
 	evm.interpreter = NewEVMInterpreter(evm)
 
 	return evm
