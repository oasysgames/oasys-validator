--- conflicted
+++ resolved
@@ -246,17 +246,11 @@
 		if len(code) == 0 {
 			ret, err = nil, nil // gas is unchanged
 		} else {
-<<<<<<< HEAD
-			addrCopy := addr
 			// If the account has no code, we can abort here
 			// The depth-check is already done, and precompiles handled above
-			contract := GetContract(caller, AccountRef(addrCopy), value, gas)
+			contract := GetContract(caller, addr, value, gas, evm.jumpDests)
 			defer ReturnContract(contract)
 
-=======
-			// The contract is a scoped environment for this execution context only.
-			contract := NewContract(caller, addr, value, gas, evm.jumpDests)
->>>>>>> 12b4131f
 			contract.IsSystemCall = isSystemCall(caller)
 			contract.SetCallCode(evm.resolveCodeHash(addr), code)
 			ret, err = evm.interpreter.Run(contract, input, false)
@@ -316,15 +310,10 @@
 	} else {
 		// Initialise a new contract and set the code that is to be used by the EVM.
 		// The contract is a scoped environment for this execution context only.
-<<<<<<< HEAD
-		contract := GetContract(caller, AccountRef(caller.Address()), value, gas)
+		contract := GetContract(caller, caller, value, gas, evm.jumpDests)
 		defer ReturnContract(contract)
 
-		contract.SetCallCode(&addrCopy, evm.resolveCodeHash(addrCopy), evm.resolveCode(addrCopy))
-=======
-		contract := NewContract(caller, caller, value, gas, evm.jumpDests)
 		contract.SetCallCode(evm.resolveCodeHash(addr), evm.resolveCode(addr))
->>>>>>> 12b4131f
 		ret, err = evm.interpreter.Run(contract, input, false)
 		gas = contract.Gas
 	}
@@ -365,17 +354,10 @@
 		ret, gas, err = RunPrecompiledContract(p, input, gas, evm.Config.Tracer)
 	} else {
 		// Initialise a new contract and make initialise the delegate values
-<<<<<<< HEAD
-		contract := GetContract(caller, AccountRef(caller.Address()), nil, gas).AsDelegate()
+		contract := GetContract(originCaller, caller, nil, gas, evm.jumpDests)
 		defer ReturnContract(contract)
 
-		contract.SetCallCode(&addrCopy, evm.resolveCodeHash(addrCopy), evm.resolveCode(addrCopy))
-=======
-		//
-		// Note: The value refers to the original value from the parent call.
-		contract := NewContract(originCaller, caller, value, gas, evm.jumpDests)
 		contract.SetCallCode(evm.resolveCodeHash(addr), evm.resolveCode(addr))
->>>>>>> 12b4131f
 		ret, err = evm.interpreter.Run(contract, input, false)
 		gas = contract.Gas
 	}
@@ -425,16 +407,10 @@
 	} else {
 		// Initialise a new contract and set the code that is to be used by the EVM.
 		// The contract is a scoped environment for this execution context only.
-<<<<<<< HEAD
-		contract := GetContract(caller, AccountRef(addrCopy), new(uint256.Int), gas)
+		contract := GetContract(caller, addr, new(uint256.Int), gas, evm.jumpDests)
 		defer ReturnContract(contract)
 
-		contract.SetCallCode(&addrCopy, evm.resolveCodeHash(addrCopy), evm.resolveCode(addrCopy))
-=======
-		contract := NewContract(caller, addr, new(uint256.Int), gas, evm.jumpDests)
 		contract.SetCallCode(evm.resolveCodeHash(addr), evm.resolveCode(addr))
-
->>>>>>> 12b4131f
 		// When an error was returned by the EVM or when setting the creation code
 		// above we revert to the snapshot and consume any gas remaining. Additionally
 		// when we're in Homestead this also counts for code storage gas errors.
@@ -539,18 +515,12 @@
 
 	// Initialise a new contract and set the code that is to be used by the EVM.
 	// The contract is a scoped environment for this execution context only.
-<<<<<<< HEAD
-	contract := GetContract(caller, AccountRef(address), value, gas)
+	contract := GetContract(caller, address, value, gas, evm.jumpDests)
 	defer ReturnContract(contract)
-
-	contract.SetCodeOptionalHash(&address, codeAndHash)
-=======
-	contract := NewContract(caller, address, value, gas, evm.jumpDests)
 
 	// Explicitly set the code to a null hash to prevent caching of jump analysis
 	// for the initialization code.
 	contract.SetCallCode(common.Hash{}, code)
->>>>>>> 12b4131f
 	contract.IsDeployment = true
 
 	ret, err = evm.initNewContract(contract, address)
