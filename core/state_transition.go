// Copyright 2014 The go-ethereum Authors
// This file is part of the go-ethereum library.
//
// The go-ethereum library is free software: you can redistribute it and/or modify
// it under the terms of the GNU Lesser General Public License as published by
// the Free Software Foundation, either version 3 of the License, or
// (at your option) any later version.
//
// The go-ethereum library is distributed in the hope that it will be useful,
// but WITHOUT ANY WARRANTY; without even the implied warranty of
// MERCHANTABILITY or FITNESS FOR A PARTICULAR PURPOSE. See the
// GNU Lesser General Public License for more details.
//
// You should have received a copy of the GNU Lesser General Public License
// along with the go-ethereum library. If not, see <http://www.gnu.org/licenses/>.

package core

import (
	"errors"
	"fmt"
	"math"
	"math/big"

	"github.com/ethereum/go-ethereum/common"
	cmath "github.com/ethereum/go-ethereum/common/math"
<<<<<<< HEAD
	"github.com/ethereum/go-ethereum/consensus"
=======
	"github.com/ethereum/go-ethereum/consensus/misc/eip4844"
>>>>>>> bed84606
	"github.com/ethereum/go-ethereum/core/types"
	"github.com/ethereum/go-ethereum/core/vm"
	"github.com/ethereum/go-ethereum/params"
)

<<<<<<< HEAD
var emptyCodeHash = crypto.Keccak256Hash(nil)

/*
The State Transitioning Model

A state transition is a change made when a transaction is applied to the current world state
The state transitioning model does all the necessary work to work out a valid new state root.

1) Nonce handling
2) Pre pay gas
3) Create a new state object if the recipient is \0*32
4) Value transfer
== If contract creation ==

	4a) Attempt to run transaction data
	4b) If valid, use result as code for the new state object

== end ==
5) Run Script section
6) Derive new state root
*/
type StateTransition struct {
	gp         *GasPool
	msg        Message
	gas        uint64
	gasPrice   *big.Int
	gasFeeCap  *big.Int
	gasTipCap  *big.Int
	initialGas uint64
	value      *big.Int
	data       []byte
	state      vm.StateDB
	evm        *vm.EVM
}

// Message represents a message sent to a contract.
type Message interface {
	From() common.Address
	To() *common.Address

	GasPrice() *big.Int
	GasFeeCap() *big.Int
	GasTipCap() *big.Int
	Gas() uint64
	Value() *big.Int

	Nonce() uint64
	IsFake() bool
	Data() []byte
	AccessList() types.AccessList
}

=======
>>>>>>> bed84606
// ExecutionResult includes all output after executing given evm
// message no matter the execution itself is successful or not.
type ExecutionResult struct {
	UsedGas    uint64 // Total used gas but include the refunded gas
	Err        error  // Any error encountered during the execution(listed in core/vm/errors.go)
	ReturnData []byte // Returned data from evm(function result or data supplied with revert opcode)
}

// Unwrap returns the internal evm error which allows us for further
// analysis outside.
func (result *ExecutionResult) Unwrap() error {
	return result.Err
}

// Failed returns the indicator whether the execution is successful or not
func (result *ExecutionResult) Failed() bool { return result.Err != nil }

// Return is a helper function to help caller distinguish between revert reason
// and function return. Return returns the data after execution if no error occurs.
func (result *ExecutionResult) Return() []byte {
	if result.Err != nil {
		return nil
	}
	return common.CopyBytes(result.ReturnData)
}

// Revert returns the concrete revert reason if the execution is aborted by `REVERT`
// opcode. Note the reason can be nil if no data supplied with revert opcode.
func (result *ExecutionResult) Revert() []byte {
	if result.Err != vm.ErrExecutionReverted {
		return nil
	}
	return common.CopyBytes(result.ReturnData)
}

// IntrinsicGas computes the 'intrinsic gas' for a message with the given data.
func IntrinsicGas(data []byte, accessList types.AccessList, isContractCreation bool, isHomestead, isEIP2028 bool, isEIP3860 bool) (uint64, error) {
	// Set the starting gas for the raw transaction
	var gas uint64
	if isContractCreation && isHomestead {
		gas = params.TxGasContractCreation
	} else {
		gas = params.TxGas
	}
	dataLen := uint64(len(data))
	// Bump the required gas by the amount of transactional data
	if dataLen > 0 {
		// Zero and non-zero bytes are priced differently
		var nz uint64
		for _, byt := range data {
			if byt != 0 {
				nz++
			}
		}
		// Make sure we don't exceed uint64 for all data combinations
		nonZeroGas := params.TxDataNonZeroGasFrontier
		if isEIP2028 {
			nonZeroGas = params.TxDataNonZeroGasEIP2028
		}
		if (math.MaxUint64-gas)/nonZeroGas < nz {
			return 0, ErrGasUintOverflow
		}
		gas += nz * nonZeroGas

		z := dataLen - nz
		if (math.MaxUint64-gas)/params.TxDataZeroGas < z {
			return 0, ErrGasUintOverflow
		}
		gas += z * params.TxDataZeroGas

		if isContractCreation && isEIP3860 {
			lenWords := toWordSize(dataLen)
			if (math.MaxUint64-gas)/params.InitCodeWordGas < lenWords {
				return 0, ErrGasUintOverflow
			}
			gas += lenWords * params.InitCodeWordGas
		}
	}
	if accessList != nil {
		gas += uint64(len(accessList)) * params.TxAccessListAddressGas
		gas += uint64(accessList.StorageKeys()) * params.TxAccessListStorageKeyGas
	}
	return gas, nil
}

// toWordSize returns the ceiled word size required for init code payment calculation.
func toWordSize(size uint64) uint64 {
	if size > math.MaxUint64-31 {
		return math.MaxUint64/32 + 1
	}

	return (size + 31) / 32
}

// A Message contains the data derived from a single transaction that is relevant to state
// processing.
type Message struct {
	To            *common.Address
	From          common.Address
	Nonce         uint64
	Value         *big.Int
	GasLimit      uint64
	GasPrice      *big.Int
	GasFeeCap     *big.Int
	GasTipCap     *big.Int
	Data          []byte
	AccessList    types.AccessList
	BlobGasFeeCap *big.Int
	BlobHashes    []common.Hash

	// When SkipAccountChecks is true, the message nonce is not checked against the
	// account nonce in state. It also disables checking that the sender is an EOA.
	// This field will be set to true for operations like RPC eth_call.
	SkipAccountChecks bool
}

// TransactionToMessage converts a transaction into a Message.
func TransactionToMessage(tx *types.Transaction, s types.Signer, baseFee *big.Int) (*Message, error) {
	msg := &Message{
		Nonce:             tx.Nonce(),
		GasLimit:          tx.Gas(),
		GasPrice:          new(big.Int).Set(tx.GasPrice()),
		GasFeeCap:         new(big.Int).Set(tx.GasFeeCap()),
		GasTipCap:         new(big.Int).Set(tx.GasTipCap()),
		To:                tx.To(),
		Value:             tx.Value(),
		Data:              tx.Data(),
		AccessList:        tx.AccessList(),
		SkipAccountChecks: false,
		BlobHashes:        tx.BlobHashes(),
		BlobGasFeeCap:     tx.BlobGasFeeCap(),
	}
	// If baseFee provided, set gasPrice to effectiveGasPrice.
	if baseFee != nil {
		msg.GasPrice = cmath.BigMin(msg.GasPrice.Add(msg.GasTipCap, baseFee), msg.GasFeeCap)
	}
	var err error
	msg.From, err = types.Sender(s, tx)
	return msg, err
}

// ApplyMessage computes the new state by applying the given message
// against the old state within the environment.
//
// ApplyMessage returns the bytes returned by any EVM execution (if it took place),
// the gas used (which includes gas refunds) and an error if it failed. An error always
// indicates a core error meaning that the message would always fail for that particular
// state and would never be accepted within a block.
func ApplyMessage(evm *vm.EVM, msg *Message, gp *GasPool) (*ExecutionResult, error) {
	return NewStateTransition(evm, msg, gp).TransitionDb()
}

// StateTransition represents a state transition.
//
// == The State Transitioning Model
//
// A state transition is a change made when a transaction is applied to the current world
// state. The state transitioning model does all the necessary work to work out a valid new
// state root.
//
//  1. Nonce handling
//  2. Pre pay gas
//  3. Create a new state object if the recipient is nil
//  4. Value transfer
//
// == If contract creation ==
//
//	4a. Attempt to run transaction data
//	4b. If valid, use result as code for the new state object
//
// == end ==
//
//  5. Run Script section
//  6. Derive new state root
type StateTransition struct {
	gp           *GasPool
	msg          *Message
	gasRemaining uint64
	initialGas   uint64
	state        vm.StateDB
	evm          *vm.EVM
}

// NewStateTransition initialises and returns a new state transition object.
func NewStateTransition(evm *vm.EVM, msg *Message, gp *GasPool) *StateTransition {
	return &StateTransition{
		gp:    gp,
		evm:   evm,
		msg:   msg,
		state: evm.StateDB,
	}
}

// to returns the recipient of the message.
func (st *StateTransition) to() common.Address {
	if st.msg == nil || st.msg.To == nil /* contract creation */ {
		return common.Address{}
	}
	return *st.msg.To
}

func (st *StateTransition) buyGas() error {
	mgval := new(big.Int).SetUint64(st.msg.GasLimit)
	mgval = mgval.Mul(mgval, st.msg.GasPrice)
	balanceCheck := new(big.Int).Set(mgval)
	if st.msg.GasFeeCap != nil {
		balanceCheck.SetUint64(st.msg.GasLimit)
		balanceCheck = balanceCheck.Mul(balanceCheck, st.msg.GasFeeCap)
		balanceCheck.Add(balanceCheck, st.msg.Value)
	}
	if st.evm.ChainConfig().IsCancun(st.evm.Context.BlockNumber, st.evm.Context.Time) {
		if blobGas := st.blobGasUsed(); blobGas > 0 {
			// Check that the user has enough funds to cover blobGasUsed * tx.BlobGasFeeCap
			blobBalanceCheck := new(big.Int).SetUint64(blobGas)
			blobBalanceCheck.Mul(blobBalanceCheck, st.msg.BlobGasFeeCap)
			balanceCheck.Add(balanceCheck, blobBalanceCheck)
			// Pay for blobGasUsed * actual blob fee
			blobFee := new(big.Int).SetUint64(blobGas)
			blobFee.Mul(blobFee, eip4844.CalcBlobFee(*st.evm.Context.ExcessBlobGas))
			mgval.Add(mgval, blobFee)
		}
	}
	if have, want := st.state.GetBalance(st.msg.From), balanceCheck; have.Cmp(want) < 0 {
		return fmt.Errorf("%w: address %v have %v want %v", ErrInsufficientFunds, st.msg.From.Hex(), have, want)
	}
	if err := st.gp.SubGas(st.msg.GasLimit); err != nil {
		return err
	}
	st.gasRemaining += st.msg.GasLimit

	st.initialGas = st.msg.GasLimit
	st.state.SubBalance(st.msg.From, mgval)
	return nil
}

func (st *StateTransition) preCheck() error {
	// Only check transactions that are not fake
	msg := st.msg
	if !msg.SkipAccountChecks {
		// Make sure this transaction's nonce is correct.
		stNonce := st.state.GetNonce(msg.From)
		if msgNonce := msg.Nonce; stNonce < msgNonce {
			return fmt.Errorf("%w: address %v, tx: %d state: %d", ErrNonceTooHigh,
				msg.From.Hex(), msgNonce, stNonce)
		} else if stNonce > msgNonce {
			return fmt.Errorf("%w: address %v, tx: %d state: %d", ErrNonceTooLow,
				msg.From.Hex(), msgNonce, stNonce)
		} else if stNonce+1 < stNonce {
			return fmt.Errorf("%w: address %v, nonce: %d", ErrNonceMax,
				msg.From.Hex(), stNonce)
		}
		// Make sure the sender is an EOA
		codeHash := st.state.GetCodeHash(msg.From)
		if codeHash != (common.Hash{}) && codeHash != types.EmptyCodeHash {
			return fmt.Errorf("%w: address %v, codehash: %s", ErrSenderNoEOA,
				msg.From.Hex(), codeHash)
		}
	}

	// Make sure that transaction gasFeeCap is greater than the baseFee (post london)
	if st.evm.ChainConfig().IsLondon(st.evm.Context.BlockNumber) {
		// Skip the checks if gas fields are zero and baseFee was explicitly disabled (eth_call)
		if !st.evm.Config.NoBaseFee || msg.GasFeeCap.BitLen() > 0 || msg.GasTipCap.BitLen() > 0 {
			if l := msg.GasFeeCap.BitLen(); l > 256 {
				return fmt.Errorf("%w: address %v, maxFeePerGas bit length: %d", ErrFeeCapVeryHigh,
					msg.From.Hex(), l)
			}
			if l := msg.GasTipCap.BitLen(); l > 256 {
				return fmt.Errorf("%w: address %v, maxPriorityFeePerGas bit length: %d", ErrTipVeryHigh,
					msg.From.Hex(), l)
			}
			if msg.GasFeeCap.Cmp(msg.GasTipCap) < 0 {
				return fmt.Errorf("%w: address %v, maxPriorityFeePerGas: %s, maxFeePerGas: %s", ErrTipAboveFeeCap,
					msg.From.Hex(), msg.GasTipCap, msg.GasFeeCap)
			}
			// This will panic if baseFee is nil, but basefee presence is verified
			// as part of header validation.
			if msg.GasFeeCap.Cmp(st.evm.Context.BaseFee) < 0 {
				return fmt.Errorf("%w: address %v, maxFeePerGas: %s baseFee: %s", ErrFeeCapTooLow,
					msg.From.Hex(), msg.GasFeeCap, st.evm.Context.BaseFee)
			}
		}
	}
	// Check the blob version validity
	if msg.BlobHashes != nil {
		if len(msg.BlobHashes) == 0 {
			return errors.New("blob transaction missing blob hashes")
		}
		for i, hash := range msg.BlobHashes {
			if hash[0] != params.BlobTxHashVersion {
				return fmt.Errorf("blob %d hash version mismatch (have %d, supported %d)",
					i, hash[0], params.BlobTxHashVersion)
			}
		}
	}

	if st.evm.ChainConfig().IsCancun(st.evm.Context.BlockNumber, st.evm.Context.Time) {
		if st.blobGasUsed() > 0 {
			// Check that the user is paying at least the current blob fee
			blobFee := eip4844.CalcBlobFee(*st.evm.Context.ExcessBlobGas)
			if st.msg.BlobGasFeeCap.Cmp(blobFee) < 0 {
				return fmt.Errorf("%w: address %v have %v want %v", ErrBlobFeeCapTooLow, st.msg.From.Hex(), st.msg.BlobGasFeeCap, blobFee)
			}
		}
	}

	return st.buyGas()
}

// TransitionDb will transition the state by applying the current message and
// returning the evm execution result with following fields.
//
<<<<<<< HEAD
//   - used gas:
//     total gas used (including gas being refunded)
//   - returndata:
//     the returned data from evm
//   - concrete execution error:
//     various **EVM** error which aborts the execution,
//     e.g. ErrOutOfGas, ErrExecutionReverted
=======
//   - used gas: total gas used (including gas being refunded)
//   - returndata: the returned data from evm
//   - concrete execution error: various EVM errors which abort the execution, e.g.
//     ErrOutOfGas, ErrExecutionReverted
>>>>>>> bed84606
//
// However if any consensus issue encountered, return the error directly with
// nil evm execution result.
func (st *StateTransition) TransitionDb() (*ExecutionResult, error) {
	// First check this message satisfies all consensus rules before
	// applying the message. The rules include these clauses
	//
	// 1. the nonce of the message caller is correct
	// 2. caller has enough balance to cover transaction fee(gaslimit * gasprice)
	// 3. the amount of gas required is available in the block
	// 4. the purchased gas is enough to cover intrinsic usage
	// 5. there is no overflow when calculating intrinsic gas
	// 6. caller has enough balance to cover asset transfer for **topmost** call

	// Check clauses 1-3, buy gas if everything is correct
	if err := st.preCheck(); err != nil {
		return nil, err
	}
<<<<<<< HEAD
=======

	if tracer := st.evm.Config.Tracer; tracer != nil {
		tracer.CaptureTxStart(st.initialGas)
		defer func() {
			tracer.CaptureTxEnd(st.gasRemaining)
		}()
	}

	var (
		msg              = st.msg
		sender           = vm.AccountRef(msg.From)
		rules            = st.evm.ChainConfig().Rules(st.evm.Context.BlockNumber, st.evm.Context.Random != nil, st.evm.Context.Time)
		contractCreation = msg.To == nil
	)
>>>>>>> bed84606

	if st.evm.Config.Debug {
		st.evm.Config.Tracer.CaptureTxStart(st.initialGas)
		defer func() {
			st.evm.Config.Tracer.CaptureTxEnd(st.gas)
		}()
	}

	var (
		msg              = st.msg
		sender           = vm.AccountRef(msg.From())
		rules            = st.evm.ChainConfig().Rules(st.evm.Context.BlockNumber, st.evm.Context.Random != nil)
		contractCreation = msg.To() == nil
	)
	if st.evm.ChainConfig().IsNano(st.evm.Context.BlockNumber) {
		for _, blackListAddr := range types.NanoBlackList {
			if blackListAddr == msg.From() {
				return nil, fmt.Errorf("block blacklist account")
			}
			if msg.To() != nil && *msg.To() == blackListAddr {
				return nil, fmt.Errorf("block blacklist account")
			}
		}
	}
	// Check clauses 4-5, subtract intrinsic gas if everything is correct
<<<<<<< HEAD
	gas, err := IntrinsicGas(st.data, st.msg.AccessList(), contractCreation, rules.IsHomestead, rules.IsIstanbul)
=======
	gas, err := IntrinsicGas(msg.Data, msg.AccessList, contractCreation, rules.IsHomestead, rules.IsIstanbul, rules.IsShanghai)
>>>>>>> bed84606
	if err != nil {
		return nil, err
	}
	if st.gasRemaining < gas {
		return nil, fmt.Errorf("%w: have %d, want %d", ErrIntrinsicGas, st.gasRemaining, gas)
	}
	st.gasRemaining -= gas

	// Check clause 6
	if msg.Value.Sign() > 0 && !st.evm.Context.CanTransfer(st.state, msg.From, msg.Value) {
		return nil, fmt.Errorf("%w: address %v", ErrInsufficientFundsForTransfer, msg.From.Hex())
	}

<<<<<<< HEAD
	// Set up the initial access list.
	if rules.IsBerlin {
		st.state.PrepareAccessList(msg.From(), msg.To(), vm.ActivePrecompiles(rules), msg.AccessList())
=======
	// Check whether the init code size has been exceeded.
	if rules.IsShanghai && contractCreation && len(msg.Data) > params.MaxInitCodeSize {
		return nil, fmt.Errorf("%w: code size %v limit %v", ErrMaxInitCodeSizeExceeded, len(msg.Data), params.MaxInitCodeSize)
>>>>>>> bed84606
	}

	// Execute the preparatory steps for state transition which includes:
	// - prepare accessList(post-berlin)
	// - reset transient storage(eip 1153)
	st.state.Prepare(rules, msg.From, st.evm.Context.Coinbase, msg.To, vm.ActivePrecompiles(rules), msg.AccessList)

	var (
		ret   []byte
		vmerr error // vm errors do not effect consensus and are therefore not assigned to err
	)
	if contractCreation {
		ret, _, st.gasRemaining, vmerr = st.evm.Create(sender, msg.Data, st.gasRemaining, msg.Value)
	} else {
		// Increment the nonce for the next transaction
		st.state.SetNonce(msg.From, st.state.GetNonce(sender.Address())+1)
		ret, st.gasRemaining, vmerr = st.evm.Call(sender, st.to(), msg.Data, st.gasRemaining, msg.Value)
	}

	if !rules.IsLondon {
		// Before EIP-3529: refunds were capped to gasUsed / 2
		st.refundGas(params.RefundQuotient)
	} else {
		// After EIP-3529: refunds are capped to gasUsed / 5
		st.refundGas(params.RefundQuotientEIP3529)
	}
<<<<<<< HEAD

	effectiveTip := st.gasPrice
	if rules.IsLondon {
		effectiveTip = cmath.BigMin(st.gasTipCap, new(big.Int).Sub(st.gasFeeCap, st.evm.Context.BaseFee))
	}

	// consensus engine is parlia
	if st.evm.ChainConfig().Parlia != nil {
		st.state.AddBalance(consensus.SystemAddress, new(big.Int).Mul(new(big.Int).SetUint64(st.gasUsed()), effectiveTip))
	} else {
		st.state.AddBalance(st.evm.Context.Coinbase, new(big.Int).Mul(new(big.Int).SetUint64(st.gasUsed()), effectiveTip))
	}
=======
	effectiveTip := msg.GasPrice
	if rules.IsLondon {
		effectiveTip = cmath.BigMin(msg.GasTipCap, new(big.Int).Sub(msg.GasFeeCap, st.evm.Context.BaseFee))
	}

	if st.evm.Config.NoBaseFee && msg.GasFeeCap.Sign() == 0 && msg.GasTipCap.Sign() == 0 {
		// Skip fee payment when NoBaseFee is set and the fee fields
		// are 0. This avoids a negative effectiveTip being applied to
		// the coinbase when simulating calls.
	} else {
		fee := new(big.Int).SetUint64(st.gasUsed())
		fee.Mul(fee, effectiveTip)
		st.state.AddBalance(st.evm.Context.Coinbase, fee)
	}
>>>>>>> bed84606

	return &ExecutionResult{
		UsedGas:    st.gasUsed(),
		Err:        vmerr,
		ReturnData: ret,
	}, nil
}

func (st *StateTransition) refundGas(refundQuotient uint64) {
	// Apply refund counter, capped to a refund quotient
	refund := st.gasUsed() / refundQuotient
	if refund > st.state.GetRefund() {
		refund = st.state.GetRefund()
	}
	st.gasRemaining += refund

	// Return ETH for remaining gas, exchanged at the original rate.
	remaining := new(big.Int).Mul(new(big.Int).SetUint64(st.gasRemaining), st.msg.GasPrice)
	st.state.AddBalance(st.msg.From, remaining)

	// Also return remaining gas to the block gas counter so it is
	// available for the next transaction.
	st.gp.AddGas(st.gasRemaining)
}

// gasUsed returns the amount of gas used up by the state transition.
func (st *StateTransition) gasUsed() uint64 {
	return st.initialGas - st.gasRemaining
}

// blobGasUsed returns the amount of blob gas used by the message.
func (st *StateTransition) blobGasUsed() uint64 {
	return uint64(len(st.msg.BlobHashes) * params.BlobTxBlobGasPerBlob)
}<|MERGE_RESOLUTION|>--- conflicted
+++ resolved
@@ -24,71 +24,13 @@
 
 	"github.com/ethereum/go-ethereum/common"
 	cmath "github.com/ethereum/go-ethereum/common/math"
-<<<<<<< HEAD
 	"github.com/ethereum/go-ethereum/consensus"
-=======
 	"github.com/ethereum/go-ethereum/consensus/misc/eip4844"
->>>>>>> bed84606
 	"github.com/ethereum/go-ethereum/core/types"
 	"github.com/ethereum/go-ethereum/core/vm"
 	"github.com/ethereum/go-ethereum/params"
 )
 
-<<<<<<< HEAD
-var emptyCodeHash = crypto.Keccak256Hash(nil)
-
-/*
-The State Transitioning Model
-
-A state transition is a change made when a transaction is applied to the current world state
-The state transitioning model does all the necessary work to work out a valid new state root.
-
-1) Nonce handling
-2) Pre pay gas
-3) Create a new state object if the recipient is \0*32
-4) Value transfer
-== If contract creation ==
-
-	4a) Attempt to run transaction data
-	4b) If valid, use result as code for the new state object
-
-== end ==
-5) Run Script section
-6) Derive new state root
-*/
-type StateTransition struct {
-	gp         *GasPool
-	msg        Message
-	gas        uint64
-	gasPrice   *big.Int
-	gasFeeCap  *big.Int
-	gasTipCap  *big.Int
-	initialGas uint64
-	value      *big.Int
-	data       []byte
-	state      vm.StateDB
-	evm        *vm.EVM
-}
-
-// Message represents a message sent to a contract.
-type Message interface {
-	From() common.Address
-	To() *common.Address
-
-	GasPrice() *big.Int
-	GasFeeCap() *big.Int
-	GasTipCap() *big.Int
-	Gas() uint64
-	Value() *big.Int
-
-	Nonce() uint64
-	IsFake() bool
-	Data() []byte
-	AccessList() types.AccessList
-}
-
-=======
->>>>>>> bed84606
 // ExecutionResult includes all output after executing given evm
 // message no matter the execution itself is successful or not.
 type ExecutionResult struct {
@@ -401,20 +343,10 @@
 // TransitionDb will transition the state by applying the current message and
 // returning the evm execution result with following fields.
 //
-<<<<<<< HEAD
-//   - used gas:
-//     total gas used (including gas being refunded)
-//   - returndata:
-//     the returned data from evm
-//   - concrete execution error:
-//     various **EVM** error which aborts the execution,
-//     e.g. ErrOutOfGas, ErrExecutionReverted
-=======
 //   - used gas: total gas used (including gas being refunded)
 //   - returndata: the returned data from evm
 //   - concrete execution error: various EVM errors which abort the execution, e.g.
 //     ErrOutOfGas, ErrExecutionReverted
->>>>>>> bed84606
 //
 // However if any consensus issue encountered, return the error directly with
 // nil evm execution result.
@@ -433,8 +365,6 @@
 	if err := st.preCheck(); err != nil {
 		return nil, err
 	}
-<<<<<<< HEAD
-=======
 
 	if tracer := st.evm.Config.Tracer; tracer != nil {
 		tracer.CaptureTxStart(st.initialGas)
@@ -449,37 +379,18 @@
 		rules            = st.evm.ChainConfig().Rules(st.evm.Context.BlockNumber, st.evm.Context.Random != nil, st.evm.Context.Time)
 		contractCreation = msg.To == nil
 	)
->>>>>>> bed84606
-
-	if st.evm.Config.Debug {
-		st.evm.Config.Tracer.CaptureTxStart(st.initialGas)
-		defer func() {
-			st.evm.Config.Tracer.CaptureTxEnd(st.gas)
-		}()
-	}
-
-	var (
-		msg              = st.msg
-		sender           = vm.AccountRef(msg.From())
-		rules            = st.evm.ChainConfig().Rules(st.evm.Context.BlockNumber, st.evm.Context.Random != nil)
-		contractCreation = msg.To() == nil
-	)
 	if st.evm.ChainConfig().IsNano(st.evm.Context.BlockNumber) {
 		for _, blackListAddr := range types.NanoBlackList {
-			if blackListAddr == msg.From() {
+			if blackListAddr == msg.From {
 				return nil, fmt.Errorf("block blacklist account")
 			}
-			if msg.To() != nil && *msg.To() == blackListAddr {
+			if msg.To != nil && *msg.To == blackListAddr {
 				return nil, fmt.Errorf("block blacklist account")
 			}
 		}
 	}
 	// Check clauses 4-5, subtract intrinsic gas if everything is correct
-<<<<<<< HEAD
-	gas, err := IntrinsicGas(st.data, st.msg.AccessList(), contractCreation, rules.IsHomestead, rules.IsIstanbul)
-=======
 	gas, err := IntrinsicGas(msg.Data, msg.AccessList, contractCreation, rules.IsHomestead, rules.IsIstanbul, rules.IsShanghai)
->>>>>>> bed84606
 	if err != nil {
 		return nil, err
 	}
@@ -493,15 +404,9 @@
 		return nil, fmt.Errorf("%w: address %v", ErrInsufficientFundsForTransfer, msg.From.Hex())
 	}
 
-<<<<<<< HEAD
-	// Set up the initial access list.
-	if rules.IsBerlin {
-		st.state.PrepareAccessList(msg.From(), msg.To(), vm.ActivePrecompiles(rules), msg.AccessList())
-=======
 	// Check whether the init code size has been exceeded.
 	if rules.IsShanghai && contractCreation && len(msg.Data) > params.MaxInitCodeSize {
 		return nil, fmt.Errorf("%w: code size %v limit %v", ErrMaxInitCodeSizeExceeded, len(msg.Data), params.MaxInitCodeSize)
->>>>>>> bed84606
 	}
 
 	// Execute the preparatory steps for state transition which includes:
@@ -528,11 +433,9 @@
 		// After EIP-3529: refunds are capped to gasUsed / 5
 		st.refundGas(params.RefundQuotientEIP3529)
 	}
-<<<<<<< HEAD
-
-	effectiveTip := st.gasPrice
+	effectiveTip := msg.GasPrice
 	if rules.IsLondon {
-		effectiveTip = cmath.BigMin(st.gasTipCap, new(big.Int).Sub(st.gasFeeCap, st.evm.Context.BaseFee))
+		effectiveTip = cmath.BigMin(msg.GasTipCap, new(big.Int).Sub(msg.GasFeeCap, st.evm.Context.BaseFee))
 	}
 
 	// consensus engine is parlia
@@ -541,22 +444,6 @@
 	} else {
 		st.state.AddBalance(st.evm.Context.Coinbase, new(big.Int).Mul(new(big.Int).SetUint64(st.gasUsed()), effectiveTip))
 	}
-=======
-	effectiveTip := msg.GasPrice
-	if rules.IsLondon {
-		effectiveTip = cmath.BigMin(msg.GasTipCap, new(big.Int).Sub(msg.GasFeeCap, st.evm.Context.BaseFee))
-	}
-
-	if st.evm.Config.NoBaseFee && msg.GasFeeCap.Sign() == 0 && msg.GasTipCap.Sign() == 0 {
-		// Skip fee payment when NoBaseFee is set and the fee fields
-		// are 0. This avoids a negative effectiveTip being applied to
-		// the coinbase when simulating calls.
-	} else {
-		fee := new(big.Int).SetUint64(st.gasUsed())
-		fee.Mul(fee, effectiveTip)
-		st.state.AddBalance(st.evm.Context.Coinbase, fee)
-	}
->>>>>>> bed84606
 
 	return &ExecutionResult{
 		UsedGas:    st.gasUsed(),
