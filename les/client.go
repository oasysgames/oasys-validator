// Copyright 2019 The go-ethereum Authors
// This file is part of the go-ethereum library.
//
// The go-ethereum library is free software: you can redistribute it and/or modify
// it under the terms of the GNU Lesser General Public License as published by
// the Free Software Foundation, either version 3 of the License, or
// (at your option) any later version.
//
// The go-ethereum library is distributed in the hope that it will be useful,
// but WITHOUT ANY WARRANTY; without even the implied warranty of
// MERCHANTABILITY or FITNESS FOR A PARTICULAR PURPOSE. See the
// GNU Lesser General Public License for more details.
//
// You should have received a copy of the GNU Lesser General Public License
// along with the go-ethereum library. If not, see <http://www.gnu.org/licenses/>.

// Package les implements the Light Ethereum Subprotocol.
package les

import (
	"errors"
	"strings"
	"time"

	"github.com/ethereum/go-ethereum/accounts"
	"github.com/ethereum/go-ethereum/common"
	"github.com/ethereum/go-ethereum/common/hexutil"
	"github.com/ethereum/go-ethereum/common/mclock"
	"github.com/ethereum/go-ethereum/consensus"
	"github.com/ethereum/go-ethereum/core"
	"github.com/ethereum/go-ethereum/core/bloombits"
	"github.com/ethereum/go-ethereum/core/rawdb"
	"github.com/ethereum/go-ethereum/core/types"
	"github.com/ethereum/go-ethereum/eth/ethconfig"
	"github.com/ethereum/go-ethereum/eth/gasprice"
	"github.com/ethereum/go-ethereum/event"
	"github.com/ethereum/go-ethereum/internal/ethapi"
	"github.com/ethereum/go-ethereum/internal/shutdowncheck"
	"github.com/ethereum/go-ethereum/les/vflux"
	vfc "github.com/ethereum/go-ethereum/les/vflux/client"
	"github.com/ethereum/go-ethereum/light"
	"github.com/ethereum/go-ethereum/log"
	"github.com/ethereum/go-ethereum/node"
	"github.com/ethereum/go-ethereum/p2p"
	"github.com/ethereum/go-ethereum/p2p/enode"
	"github.com/ethereum/go-ethereum/p2p/enr"
	"github.com/ethereum/go-ethereum/params"
	"github.com/ethereum/go-ethereum/rlp"
	"github.com/ethereum/go-ethereum/rpc"
	"github.com/ethereum/go-ethereum/trie"
)

type LightEthereum struct {
	lesCommons

	peers              *serverPeerSet
	reqDist            *requestDistributor
	retriever          *retrieveManager
	odr                *LesOdr
	relay              *lesTxRelay
	handler            *clientHandler
	txPool             *light.TxPool
	blockchain         *light.LightChain
	serverPool         *vfc.ServerPool
	serverPoolIterator enode.Iterator
	merger             *consensus.Merger

	bloomRequests chan chan *bloombits.Retrieval // Channel receiving bloom data retrieval requests
	bloomIndexer  *core.ChainIndexer             // Bloom indexer operating during block imports

	ApiBackend     *LesApiBackend
	eventMux       *event.TypeMux
	engine         consensus.Engine
	accountManager *accounts.Manager
	netRPCService  *ethapi.NetAPI

	p2pServer  *p2p.Server
	p2pConfig  *p2p.Config
	udpEnabled bool

	shutdownTracker *shutdowncheck.ShutdownTracker // Tracks if and when the node has shutdown ungracefully
}

// New creates an instance of the light client.
func New(stack *node.Node, config *ethconfig.Config) (*LightEthereum, error) {
	chainDb, err := stack.OpenDatabase("lightchaindata", config.DatabaseCache, config.DatabaseHandles, "eth/db/chaindata/", false)
	if err != nil {
		return nil, err
	}
	lesDb, err := stack.OpenDatabase("les.client", 0, 0, "eth/db/lesclient/", false)
	if err != nil {
		return nil, err
	}
	var overrides core.ChainOverrides
	if config.OverrideCancun != nil {
		overrides.OverrideCancun = config.OverrideCancun
	}
	if config.OverrideVerkle != nil {
		overrides.OverrideVerkle = config.OverrideVerkle
	}
	chainConfig, genesisHash, genesisErr := core.SetupGenesisBlockWithOverride(chainDb, trie.NewDatabase(chainDb), config.Genesis, &overrides)
	if _, isCompat := genesisErr.(*params.ConfigCompatError); genesisErr != nil && !isCompat {
		return nil, genesisErr
	}
	engine, err := ethconfig.CreateConsensusEngine(chainConfig, chainDb)
	if err != nil {
		return nil, err
	}
	log.Info("")
	log.Info(strings.Repeat("-", 153))
	for _, line := range strings.Split(chainConfig.Description(), "\n") {
		log.Info(line)
	}
	log.Info(strings.Repeat("-", 153))
	log.Info("")

	peers := newServerPeerSet()
	merger := consensus.NewMerger(chainDb)
	leth := &LightEthereum{
		lesCommons: lesCommons{
			genesis:     genesisHash,
			config:      config,
			chainConfig: chainConfig,
			iConfig:     light.DefaultClientIndexerConfig,
			chainDb:     chainDb,
			lesDb:       lesDb,
			closeCh:     make(chan struct{}),
		},
		peers:           peers,
		eventMux:        stack.EventMux(),
		reqDist:         newRequestDistributor(peers, &mclock.System{}),
		accountManager:  stack.AccountManager(),
		merger:          merger,
<<<<<<< HEAD
		engine:          ethconfig.CreateConsensusEngine(stack, chainConfig, &config.Ethash, nil, false, chainDb, nil),
=======
		engine:          engine,
>>>>>>> bed84606
		bloomRequests:   make(chan chan *bloombits.Retrieval),
		bloomIndexer:    core.NewBloomIndexer(chainDb, params.BloomBitsBlocksClient, params.HelperTrieConfirmations),
		p2pServer:       stack.Server(),
		p2pConfig:       &stack.Config().P2P,
		udpEnabled:      stack.Config().P2P.DiscoveryV5,
		shutdownTracker: shutdowncheck.NewShutdownTracker(chainDb),
	}

	var prenegQuery vfc.QueryFunc
	if leth.udpEnabled {
		prenegQuery = leth.prenegQuery
	}
	leth.serverPool, leth.serverPoolIterator = vfc.NewServerPool(lesDb, []byte("serverpool:"), time.Second, prenegQuery, &mclock.System{}, nil, requestList)
	leth.serverPool.AddMetrics(suggestedTimeoutGauge, totalValueGauge, serverSelectableGauge, serverConnectedGauge, sessionValueMeter, serverDialedMeter)

	leth.retriever = newRetrieveManager(peers, leth.reqDist, leth.serverPool.GetTimeout)
	leth.relay = newLesTxRelay(peers, leth.retriever)

	leth.odr = NewLesOdr(chainDb, light.DefaultClientIndexerConfig, leth.peers, leth.retriever)
	leth.chtIndexer = light.NewChtIndexer(chainDb, leth.odr, params.CHTFrequency, params.HelperTrieConfirmations, config.LightNoPrune)
	leth.bloomTrieIndexer = light.NewBloomTrieIndexer(chainDb, leth.odr, params.BloomBitsBlocksClient, params.BloomTrieFrequency, config.LightNoPrune)
	leth.odr.SetIndexers(leth.chtIndexer, leth.bloomTrieIndexer, leth.bloomIndexer)

	// Note: NewLightChain adds the trusted checkpoint so it needs an ODR with
	// indexers already set but not started yet
	if leth.blockchain, err = light.NewLightChain(leth.odr, leth.chainConfig, leth.engine); err != nil {
		return nil, err
	}
	leth.chainReader = leth.blockchain
	leth.txPool = light.NewTxPool(leth.chainConfig, leth.blockchain, leth.relay)

	// Note: AddChildIndexer starts the update process for the child
	leth.bloomIndexer.AddChildIndexer(leth.bloomTrieIndexer)
	leth.chtIndexer.Start(leth.blockchain)
	leth.bloomIndexer.Start(leth.blockchain)

	// Rewind the chain in case of an incompatible config upgrade.
	if compat, ok := genesisErr.(*params.ConfigCompatError); ok {
		log.Warn("Rewinding chain to upgrade configuration", "err", compat)
		if compat.RewindToTime > 0 {
			leth.blockchain.SetHeadWithTimestamp(compat.RewindToTime)
		} else {
			leth.blockchain.SetHead(compat.RewindToBlock)
		}
		rawdb.WriteChainConfig(chainDb, genesisHash, chainConfig)
	}

	leth.ApiBackend = &LesApiBackend{stack.Config().ExtRPCEnabled(), stack.Config().AllowUnprotectedTxs, leth, nil}
	gpoParams := config.GPO
	if gpoParams.Default == nil {
		gpoParams.Default = config.Miner.GasPrice
	}
	leth.ApiBackend.gpo = gasprice.NewOracle(leth.ApiBackend, gpoParams)

	leth.handler = newClientHandler(leth)
	leth.netRPCService = ethapi.NewNetAPI(leth.p2pServer, leth.config.NetworkId)

	// Register the backend on the node
	stack.RegisterAPIs(leth.APIs())
	stack.RegisterProtocols(leth.Protocols())
	stack.RegisterLifecycle(leth)

	// Successful startup; push a marker and check previous unclean shutdowns.
	leth.shutdownTracker.MarkStartup()

	return leth, nil
}

// VfluxRequest sends a batch of requests to the given node through discv5 UDP TalkRequest and returns the responses
func (s *LightEthereum) VfluxRequest(n *enode.Node, reqs vflux.Requests) vflux.Replies {
	if !s.udpEnabled {
		return nil
	}
	reqsEnc, _ := rlp.EncodeToBytes(&reqs)
	repliesEnc, _ := s.p2pServer.DiscV5.TalkRequest(s.serverPool.DialNode(n), "vfx", reqsEnc)
	var replies vflux.Replies
	if len(repliesEnc) == 0 || rlp.DecodeBytes(repliesEnc, &replies) != nil {
		return nil
	}
	return replies
}

// vfxVersion returns the version number of the "les" service subdomain of the vflux UDP
// service, as advertised in the ENR record
func (s *LightEthereum) vfxVersion(n *enode.Node) uint {
	if n.Seq() == 0 {
		var err error
		if !s.udpEnabled {
			return 0
		}
		if n, err = s.p2pServer.DiscV5.RequestENR(n); n != nil && err == nil && n.Seq() != 0 {
			s.serverPool.Persist(n)
		} else {
			return 0
		}
	}

	var les []rlp.RawValue
	if err := n.Load(enr.WithEntry("les", &les)); err != nil || len(les) < 1 {
		return 0
	}
	var version uint
	rlp.DecodeBytes(les[0], &version) // Ignore additional fields (for forward compatibility).
	return version
}

// prenegQuery sends a capacity query to the given server node to determine whether
// a connection slot is immediately available
func (s *LightEthereum) prenegQuery(n *enode.Node) int {
	if s.vfxVersion(n) < 1 {
		// UDP query not supported, always try TCP connection
		return 1
	}

	var requests vflux.Requests
	requests.Add("les", vflux.CapacityQueryName, vflux.CapacityQueryReq{
		Bias:      180,
		AddTokens: []vflux.IntOrInf{{}},
	})
	replies := s.VfluxRequest(n, requests)
	var cqr vflux.CapacityQueryReply
	if replies.Get(0, &cqr) != nil || len(cqr) != 1 { // Note: Get returns an error if replies is nil
		return -1
	}
	if cqr[0] > 0 {
		return 1
	}
	return 0
}

type LightDummyAPI struct{}

// Etherbase is the address that mining rewards will be sent to
func (s *LightDummyAPI) Etherbase() (common.Address, error) {
	return common.Address{}, errors.New("mining is not supported in light mode")
}

// Coinbase is the address that mining rewards will be sent to (alias for Etherbase)
func (s *LightDummyAPI) Coinbase() (common.Address, error) {
	return common.Address{}, errors.New("mining is not supported in light mode")
}

// Hashrate returns the POW hashrate
func (s *LightDummyAPI) Hashrate() hexutil.Uint {
	return 0
}

// Mining returns an indication if this node is currently mining.
func (s *LightDummyAPI) Mining() bool {
	return false
}

// APIs returns the collection of RPC services the ethereum package offers.
// NOTE, some of these services probably need to be moved to somewhere else.
func (s *LightEthereum) APIs() []rpc.API {
	apis := ethapi.GetAPIs(s.ApiBackend)
	apis = append(apis, s.engine.APIs(s.BlockChain().HeaderChain())...)
	return append(apis, []rpc.API{
		{
			Namespace: "eth",
			Service:   &LightDummyAPI{},
		}, {
			Namespace: "net",
			Service:   s.netRPCService,
		}, {
			Namespace: "vflux",
			Service:   s.serverPool.API(),
		},
	}...)
}

func (s *LightEthereum) ResetWithGenesisBlock(gb *types.Block) {
	s.blockchain.ResetWithGenesisBlock(gb)
}

func (s *LightEthereum) BlockChain() *light.LightChain { return s.blockchain }
func (s *LightEthereum) TxPool() *light.TxPool         { return s.txPool }
func (s *LightEthereum) Engine() consensus.Engine      { return s.engine }
func (s *LightEthereum) LesVersion() int               { return int(ClientProtocolVersions[0]) }
func (s *LightEthereum) EventMux() *event.TypeMux      { return s.eventMux }
func (s *LightEthereum) Merger() *consensus.Merger     { return s.merger }

// Protocols returns all the currently configured network protocols to start.
func (s *LightEthereum) Protocols() []p2p.Protocol {
	return s.makeProtocols(ClientProtocolVersions, s.handler.runPeer, func(id enode.ID) interface{} {
		if p := s.peers.peer(id.String()); p != nil {
			return p.Info()
		}
		return nil
	}, s.serverPoolIterator)
}

// Start implements node.Lifecycle, starting all internal goroutines needed by the
// light ethereum protocol implementation.
func (s *LightEthereum) Start() error {
	log.Warn("Light client mode is an experimental feature")

	// Regularly update shutdown marker
	s.shutdownTracker.Start()

	if s.udpEnabled && s.p2pServer.DiscV5 == nil {
		s.udpEnabled = false
		log.Error("Discovery v5 is not initialized")
	}
	discovery, err := s.setupDiscovery()
	if err != nil {
		return err
	}
	s.serverPool.AddSource(discovery)
	s.serverPool.Start()
	// Start bloom request workers.
	s.wg.Add(bloomServiceThreads)
	s.startBloomHandlers(params.BloomBitsBlocksClient)

	return nil
}

// Stop implements node.Lifecycle, terminating all internal goroutines used by the
// Ethereum protocol.
func (s *LightEthereum) Stop() error {
	close(s.closeCh)
	s.serverPool.Stop()
	s.peers.close()
	s.reqDist.close()
	s.odr.Stop()
	s.relay.Stop()
	s.bloomIndexer.Close()
	s.chtIndexer.Close()
	s.blockchain.Stop()
	s.handler.stop()
	s.txPool.Stop()
	s.engine.Close()
	s.eventMux.Stop()
	// Clean shutdown marker as the last thing before closing db
	s.shutdownTracker.Stop()

	s.chainDb.Close()
	s.lesDb.Close()
	s.wg.Wait()
	log.Info("Light ethereum stopped")
	return nil
}<|MERGE_RESOLUTION|>--- conflicted
+++ resolved
@@ -102,10 +102,6 @@
 	if _, isCompat := genesisErr.(*params.ConfigCompatError); genesisErr != nil && !isCompat {
 		return nil, genesisErr
 	}
-	engine, err := ethconfig.CreateConsensusEngine(chainConfig, chainDb)
-	if err != nil {
-		return nil, err
-	}
 	log.Info("")
 	log.Info(strings.Repeat("-", 153))
 	for _, line := range strings.Split(chainConfig.Description(), "\n") {
@@ -131,11 +127,7 @@
 		reqDist:         newRequestDistributor(peers, &mclock.System{}),
 		accountManager:  stack.AccountManager(),
 		merger:          merger,
-<<<<<<< HEAD
-		engine:          ethconfig.CreateConsensusEngine(stack, chainConfig, &config.Ethash, nil, false, chainDb, nil),
-=======
-		engine:          engine,
->>>>>>> bed84606
+		engine:          ethconfig.CreateConsensusEngine(stack, chainConfig, chainDb, nil),
 		bloomRequests:   make(chan chan *bloombits.Retrieval),
 		bloomIndexer:    core.NewBloomIndexer(chainDb, params.BloomBitsBlocksClient, params.HelperTrieConfirmations),
 		p2pServer:       stack.Server(),
