--- conflicted
+++ resolved
@@ -499,31 +499,16 @@
 	return nil
 }
 
-<<<<<<< HEAD
-// Finalize implements consensus.Engine, accumulating the block and uncle rewards,
-// setting the final state on the header
-func (ethash *Ethash) Finalize(chain consensus.ChainHeaderReader, header *types.Header, state *state.StateDB, txs *[]*types.Transaction,
-	uncles []*types.Header, receipts *[]*types.Receipt, systemTxs *[]*types.Transaction, usedGas *uint64) error {
-	// Accumulate any block and uncle rewards and commit the final state root
-	accumulateRewards(chain.Config(), state, header, uncles)
-	header.Root = state.IntermediateRoot(chain.Config().IsEIP158(header.Number))
-	return nil
-=======
 // Finalize implements consensus.Engine, accumulating the block and uncle rewards.
-func (ethash *Ethash) Finalize(chain consensus.ChainHeaderReader, header *types.Header, state *state.StateDB, txs []*types.Transaction, uncles []*types.Header, withdrawals []*types.Withdrawal) {
+func (ethash *Ethash) Finalize(chain consensus.ChainHeaderReader, header *types.Header, state *state.StateDB, txs []*types.Transaction, uncles []*types.Header, withdrawals []*types.Withdrawal, receipts *[]*types.Receipt, systemTxs *[]*types.Transaction, usedGas *uint64) error {
 	// Accumulate any block and uncle rewards
 	accumulateRewards(chain.Config(), state, header, uncles)
->>>>>>> b20b4a71
+	return nil
 }
 
 // FinalizeAndAssemble implements consensus.Engine, accumulating the block and
 // uncle rewards, setting the final state and assembling the block.
-<<<<<<< HEAD
-func (ethash *Ethash) FinalizeAndAssemble(chain consensus.ChainHeaderReader, header *types.Header, state *state.StateDB, txs []*types.Transaction, uncles []*types.Header, receipts []*types.Receipt) (*types.Block, []*types.Receipt, error) {
-	// Finalize block
-	ethash.Finalize(chain, header, state, &txs, uncles, nil, nil, nil)
-=======
-func (ethash *Ethash) FinalizeAndAssemble(chain consensus.ChainHeaderReader, header *types.Header, state *state.StateDB, txs []*types.Transaction, uncles []*types.Header, receipts []*types.Receipt, withdrawals []*types.Withdrawal) (*types.Block, error) {
+func (ethash *Ethash) FinalizeAndAssemble(chain consensus.ChainHeaderReader, header *types.Header, state *state.StateDB, txs []*types.Transaction, uncles []*types.Header, receipts []*types.Receipt, withdrawals []*types.Withdrawal) (*types.Block, []*types.Receipt, error) {
 	if len(withdrawals) > 0 {
 		return nil, errors.New("ethash does not support withdrawals")
 	}
@@ -532,7 +517,6 @@
 
 	// Assign the final state root to header.
 	header.Root = state.IntermediateRoot(chain.Config().IsEIP158(header.Number))
->>>>>>> b20b4a71
 
 	// Header seems complete, assemble into a block and return
 	return types.NewBlock(header, txs, uncles, receipts, trie.NewStackTrie(nil)), receipts, nil
