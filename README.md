--- conflicted
+++ resolved
@@ -103,21 +103,13 @@
 - Suggest m5zn.6xlarge or r7iz.4xlarge instance type on AWS, c2-standard-16 on Google cloud.
 - A broadband Internet connection with upload/download speeds of 5 MB/S
 
-<<<<<<< HEAD
 The requirement for testnet:
 - VPS running recent versions of Mac OS X, Linux, or Windows.
 - 500G of storage for testnet.
 - 4 cores of CPU and 16 gigabytes of memory (RAM).
-=======
-* CPU with 4+ cores
-* 8GB RAM
-* 1TB free storage space to sync the Mainnet
-* 8 MBit/sec download Internet service
->>>>>>> c4ad459b
 
 ### Steps to Run a Fullnode
 
-<<<<<<< HEAD
 #### 1. Download the pre-build binaries
 ```shell
 # Linux
@@ -130,12 +122,6 @@
 mv geth_macos geth
 chmod -v u+x geth
 ```
-=======
-* Fast CPU with 8+ cores
-* 16GB+ RAM
-* High-performance SSD with at least 1TB of free space
-* 25+ MBit/sec download Internet service
->>>>>>> c4ad459b
 
 #### 2. Download the config files
 ```shell
@@ -203,29 +189,6 @@
 $ geth --your-favourite-flags dumpconfig
 ```
 
-<<<<<<< HEAD
-=======
-#### Docker quick start
-
-One of the quickest ways to get Ethereum up and running on your machine is by using
-Docker:
-
-```shell
-docker run -d --name ethereum-node -v /Users/alice/ethereum:/root \
-           -p 8545:8545 -p 30303:30303 \
-           ethereum/client-go
-```
-
-This will start `geth` in snap-sync mode with a DB memory allowance of 1GB, as the
-above command does.  It will also create a persistent volume in your home directory for
-saving your blockchain as well as map the default ports. There is also an `alpine` tag
-available for a slim version of the image.
-
-Do not forget `--http.addr 0.0.0.0`, if you want to access RPC from other containers
-and/or hosts. By default, `geth` binds to the local interface and RPC endpoints are not
-accessible from the outside.
-
->>>>>>> c4ad459b
 ### Programmatically interfacing `geth` nodes
 
 As a developer, sooner rather than later you'll want to start interacting with `geth` and the
@@ -242,21 +205,6 @@
 
 HTTP based JSON-RPC API options:
 
-<<<<<<< HEAD
-* `--http` Enable the HTTP-RPC server
-* `--http.addr` HTTP-RPC server listening interface (default: `localhost`)
-* `--http.port` HTTP-RPC server listening port (default: `8545`)
-* `--http.api` API's offered over the HTTP-RPC interface (default: `eth,net,web3`)
-* `--http.corsdomain` Comma separated list of domains from which to accept cross origin requests (browser enforced)
-* `--ws` Enable the WS-RPC server
-* `--ws.addr` WS-RPC server listening interface (default: `localhost`)
-* `--ws.port` WS-RPC server listening port (default: `8546`)
-* `--ws.api` API's offered over the WS-RPC interface (default: `eth,net,web3`)
-* `--ws.origins` Origins from which to accept WebSocket requests
-* `--ipcdisable` Disable the IPC-RPC server
-* `--ipcapi` API's offered over the IPC-RPC interface (default: `admin,debug,eth,miner,net,personal,txpool,web3`)
-* `--ipcpath` Filename for IPC socket/pipe within the datadir (explicit paths escape it)
-=======
   * `--http` Enable the HTTP-RPC server
   * `--http.addr` HTTP-RPC server listening interface (default: `localhost`)
   * `--http.port` HTTP-RPC server listening port (default: `8545`)
@@ -269,7 +217,6 @@
   * `--ws.origins` Origins from which to accept WebSocket requests
   * `--ipcdisable` Disable the IPC-RPC server
   * `--ipcpath` Filename for IPC socket/pipe within the datadir (explicit paths escape it)
->>>>>>> c4ad459b
 
 You'll need to use your own programming environments' capabilities (libraries, tools, etc) to
 connect via HTTP, WS or IPC to a `geth` node configured with the above flags and you'll
@@ -285,7 +232,6 @@
 ### Operating a private network
 - [BSC-Deploy](https://github.com/bnb-chain/node-deploy/): deploy tool for setting up BNB Smart Chain.
 
-<<<<<<< HEAD
 ## Running a bootnode
 
 Bootnodes are super-lightweight nodes that are not behind a NAT and are running just discovery protocol. When you start up a node it should log your enode, which is a public identifier that others can use to connect to your node. 
@@ -313,19 +259,6 @@
 INFO [08-21|12:11:30.753] New local node record                    seq=1,692,616,290,685 id=2c9af1742f8f85ce ip=54.217.128.118 udp=30311 tcp=0
 INFO [09-01|02:46:26.234] New local node record                    seq=1,692,616,290,686 id=2c9af1742f8f85ce ip=34.250.32.100  udp=30311 tcp=0
 ```
-=======
-Maintaining your own private network is more involved as a lot of configurations taken for
-granted in the official networks need to be manually set up.
-
-Unfortunately since [the Merge](https://ethereum.org/en/roadmap/merge/) it is no longer possible
-to easily set up a network of geth nodes without also setting up a corresponding beacon chain.
-
-There are three different solutions depending on your use case:
-
-  * If you are looking for a simple way to test smart contracts from go in your CI, you can use the [Simulated Backend](https://geth.ethereum.org/docs/developers/dapp-developer/native-bindings#blockchain-simulator).
-  * If you want a convenient single node environment for testing, you can use our [Dev Mode](https://geth.ethereum.org/docs/developers/dapp-developer/dev-mode).
-  * If you are looking for a multiple node test network, you can set one up quite easily with [Kurtosis](https://geth.ethereum.org/docs/fundamentals/kurtosis).
->>>>>>> c4ad459b
 
 ## Contribution
 
