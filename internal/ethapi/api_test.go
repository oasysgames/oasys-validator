--- conflicted
+++ resolved
@@ -24,6 +24,7 @@
 	"encoding/json"
 	"errors"
 	"fmt"
+	"maps"
 	"math/big"
 	"os"
 	"path/filepath"
@@ -35,6 +36,7 @@
 
 	"github.com/ethereum/go-ethereum/accounts/abi"
 	"github.com/ethereum/go-ethereum/internal/ethapi/override"
+	"github.com/ethereum/go-ethereum/triedb"
 
 	"github.com/ethereum/go-ethereum"
 	"github.com/ethereum/go-ethereum/accounts"
@@ -3447,7 +3449,6 @@
 	}
 }
 
-<<<<<<< HEAD
 func makeBlkSidecars(n, nPerTx int) []*types.BlobTxSidecar {
 	if n <= 0 {
 		return nil
@@ -3716,8 +3717,6 @@
 	}
 }
 
-=======
->>>>>>> 804d45cc
 func testRPCResponseWithFile(t *testing.T, testid int, result interface{}, rpc string, file string) {
 	data, err := json.MarshalIndent(result, "", "  ")
 	if err != nil {
