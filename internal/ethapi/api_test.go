--- conflicted
+++ resolved
@@ -24,11 +24,8 @@
 	"encoding/json"
 	"errors"
 	"fmt"
-<<<<<<< HEAD
 	"maps"
-=======
 	"math"
->>>>>>> 12b4131f
 	"math/big"
 	"os"
 	"path/filepath"
@@ -455,13 +452,8 @@
 
 	// Generate blocks for testing
 	db, blocks, _ := core.GenerateChainWithGenesis(gspec, engine, n, generator)
-<<<<<<< HEAD
-	txlookupLimit := uint64(0)
-	chain, err := core.NewBlockChain(db, cacheConfig, gspec, nil, engine, vm.Config{}, nil, &txlookupLimit)
-=======
 
 	chain, err := core.NewBlockChain(db, gspec, engine, options)
->>>>>>> 12b4131f
 	if err != nil {
 		t.Fatalf("failed to create tester chain: %v", err)
 	}
@@ -660,24 +652,8 @@
 func (b testBackend) SubscribeLogsEvent(ch chan<- []*types.Log) event.Subscription {
 	panic("implement me")
 }
-<<<<<<< HEAD
 func (b testBackend) SubscribePendingLogsEvent(ch chan<- []*types.Log) event.Subscription {
 	panic("implement me")
-}
-func (b testBackend) BloomStatus() (uint64, uint64) { panic("implement me") }
-func (b testBackend) ServiceFilter(ctx context.Context, session *bloombits.MatcherSession) {
-=======
-func (b testBackend) CurrentView() *filtermaps.ChainView {
->>>>>>> 12b4131f
-	panic("implement me")
-}
-func (b testBackend) NewMatcherBackend() filtermaps.MatcherBackend {
-	panic("implement me")
-}
-
-func (b testBackend) HistoryPruningCutoff() uint64 {
-	bn, _ := b.chain.HistoryPruningCutoff()
-	return bn
 }
 
 func (b *testBackend) MevRunning() bool                       { return false }
@@ -693,6 +669,18 @@
 	panic("implement me")
 }
 func (b *testBackend) MinerInTurn() bool { return false }
+
+func (b testBackend) CurrentView() *filtermaps.ChainView {
+	panic("implement me")
+}
+func (b testBackend) NewMatcherBackend() filtermaps.MatcherBackend {
+	panic("implement me")
+}
+
+func (b testBackend) HistoryPruningCutoff() uint64 {
+	bn, _ := b.chain.HistoryPruningCutoff()
+	return bn
+}
 
 func TestEstimateGas(t *testing.T) {
 	t.Parallel()
